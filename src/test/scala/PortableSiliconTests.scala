// This Source Code Form is subject to the terms of the Mozilla Public
// License, v. 2.0. If a copy of the MPL was not distributed with this
// file, You can obtain one at http://mozilla.org/MPL/2.0/.
//
// Copyright (c) 2011-2019 ETH Zurich.

package viper.silicon.tests

import java.io.FileWriter
import java.nio.file.{Files, Path}

import org.scalatest.DoNotDiscover
import spray.json.{JsArray, JsObject}
import viper.silicon.logger.{SymbExLogger, SymbLog}
import viper.silicon.logger.writer.{SymbExLogReportWriter, TermWriter}
import viper.silicon.{Silicon, SiliconFrontend}
import viper.silicon.state.terms.Term
import viper.silver.reporter.{ExecutionTraceReport, Message, NoopReporter, Reporter}
import viper.silver.testing.{SilSuite, StatisticalTestSuite}
import viper.silver.utility.Paths
import viper.silver.verifier.Verifier


/** This test mechanism is intended for running non-default test suites,
  * in a portable way. Example run command:
  *
  * ```
  * Z3_EXE=z3.exe
  * sbt "test:runMain
  *      -DSILICONTESTS_TARGET=./target
  *      -DSILICONTESTS_WARMUP=./warmup
  *      -DSILICONTESTS_REPETITIONS=5
  *      -DSILICONTESTS_CSV=data.csv
  *      org.scalatest.tools.Runner
  *      -o -s
  *      viper.silicon.tests.PortableSiliconTests"
  * ```
  *
  * The command above will:
  * 1. Warm-up the JVM by verifying all .vpr files in ./warmup
  * 2. Measure time of 5 runs of each .vpr file in ./target
  * 3. Discard ("trim") the slowest and the fastest runs and compute
  *   - the mean
  *   - absolute and relative standard deviation
  *   - the best
  *   - the median
  *   - the worst
  *   run times of all these tests, and
  * 4. Print the timing info (per phase) into STDOUT, and write mean and standard deviation
  *    to file data.csv
  * 5. Create JAR files (e.g., target/scala-2.12/silicon_2.12-1.1-SNAPSHOT.jar,
  *                            target/scala-2.12/silicon_2.12-1.1-SNAPSHOT-tests.jar)
  *    that can be used to run tests with SBT without the need to distribute/ recompile
  *    the Viper sources. To run the test without recompiling the sources, these
  *    JAR files should be put into a directory test-location/lib/
  *    where test-location/ is the directory where you invoke SBT via:
  *    ```
  *    sbt "set trapExit := false" \
  *    "test:runMain org.scalatest.tools.Runner -o -s viper.silicon.tests.PortableSiliconTests"
  *    ```
  *    Note that this command takes the same JVM property arguments as used above.
  *
  * The warmup and the target must be disjoint (not in a sub-directory relation).
  *
  * The following JVM properties are available:
  *   - SILICONTESTS_TARGET = path/to/target/files/    // Mandatory
  *   - SILICONTESTS_WARMUP = path/to/warmup/files/    // Optional. If not specified, skip JVM warmup phase.
  *   - SILICONTESTS_REPETITIONS = n // Optional, defaults to 1. If less then 3, no "trimming" will happen.
  *   - SILICONTESTS_CSV = path/to/file.csv // Optional. If provided, mean & stddev are written to CSV file.
  *   - SILICONTESTS_RANDOMIZE_Z3 = bool // Optional, defaults to true. If true, passes --z3RandomizeSeeds to Silicon.
  */
@DoNotDiscover
class PortableSiliconTests extends SilSuite with StatisticalTestSuite {
  /** Following a hyphenation-based naming scheme is important for handling project-specific annotations.
    * See comment for [[viper.silver.testing.TestAnnotations.projectNameMatches()]].
    */
  override def name = "Silicon-Statistics"

  override val repetitionsPropertyName = "SILICONTESTS_REPETITIONS"
  override val warmupLocationPropertyName = "SILICONTESTS_WARMUP"
  override val targetLocationPropertyName = "SILICONTESTS_TARGET"
  override val csvFilePropertyName = "SILICONTESTS_CSV"
  val randomizePropertyName = "SILICONTESTS_RANDOMIZE_Z3"

<<<<<<< HEAD
  val commandLineArguments: Seq[String] = Seq.empty
  private def outputLocationEnvVarName = "SILICONTESTS_OUTPUT"
  private def ouputDirName: Option[String] = Option(System.getenv(outputLocationEnvVarName))
  private def targetDirName: String = Option(System.getenv(targetLocationEnvVarName)).get

  lazy val verifier = {
    var args =
=======
  val commandLineArguments: Seq[String] = Seq(
    "--disableCatchingExceptions",
    "--timeout", "180" /* seconds */
  ) ++ (if (System.getProperty(randomizePropertyName, "false").toBoolean) Seq("--z3RandomizeSeeds") else Seq.empty)

  lazy val verifier: Silicon = {
    val args =
>>>>>>> 8cf42582
      commandLineArguments ++
        Silicon.optionsFromScalaTestConfigMap(prefixSpecificConfigMap.getOrElse("silicon", Map()))
    args = args ++ Seq("--disableCaching", "--writeLogFile"/*, "--timeout", "1000"*/, "--numberOfParallelVerifiers", "1"/*, "--enableMoreCompleteExhale"*/)
    val reporter = SymbExReportFileReporter(targetDirName, ouputDirName)
    // val reporter = NoopReporter
    val debugInfo = ("startedBy" -> "viper.silicon.SiliconTests") :: Nil
    val silicon = Silicon.fromPartialCommandLineArguments(args, reporter, debugInfo)

    silicon
  }

  override def frontend(verifier: Verifier, files: Seq[Path]): SiliconFrontend = {
    require(files.length == 1, "tests should consist of exactly one file")

    // For Unit-Testing of the Symbolic Execution Logging, the name of the file
    // to be tested must be known, which is why it's passed here to the SymbExLogger-Object.
    // SymbExLogger.reset() cleans the logging object (only relevant for verifying multiple
    // tests at once, e.g. with the 'test'-sbt-command.
    SymbExLogger.reset()
    SymbExLogger.filePath = files.head
<<<<<<< HEAD
    val reporter = verifier match {
      case silicon: Silicon => silicon.reporter
      case _ => NoopReporter
    }
    // val reporter = SymbExReportFileReporter("symbexreport_file_reporter", files.head.getFileName.toString)
    val fe = new SiliconFrontend(reporter)
=======
    SymbExLogger.initUnitTestEngine()

    /* If needed, Silicon reads the filename of the program under verification from Verifier.inputFile.
    When the test suite is executed (sbt test/testOnly), Verifier.inputFile is set here. When Silicon is
    run from the command line, Verifier.inputFile is set in src/main/scala/Silicon.scala. */
    viper.silicon.verifier.Verifier.inputFile = Some(files.head)

    val fe = new SiliconFrontend(NoopReporter)//SiliconFrontendWithUnitTesting()
>>>>>>> 8cf42582
    fe.init(verifier)
    fe.reset(files.head)
    fe
  }
<<<<<<< HEAD

  override def name = "Silicon Statistics"
  override def warmupLocationEnvVarName = "SILICONTESTS_WARMUP"
  override def targetLocationEnvVarName = "SILICONTESTS_TARGET"

  override val numOfExecutions: Int = Option(System.getenv("SILICONTESTS_REPETITIONS")) match {
    case Some(reps) =>
      val intReps = reps.toInt
      require(intReps >= 1)
      intReps
    case None => 1
  }
}

case class SymbExReportFileReporter(targetDirName: String, ouputDirName: Option[String], name: String = "symbexreport_file_reporter") extends Reporter {

  def this(targetDirName: String, ouputDirName: Option[String]) = this(targetDirName, ouputDirName, "symbexreport_file_reporter")

  def report(msg: Message): Unit = {
    msg match {
      case ExecutionTraceReport(members: Seq[SymbLog], axioms: List[Term], functionPostAxioms: List[Term]) => {
        val targetPath = Paths.canonize(targetDirName)
        val isFileInTarget = Paths.isInSubDirectory(targetPath, SymbExLogger.filePath.toFile)
        if (!isFileInTarget) {
          return
        }
        if (ouputDirName.isEmpty) {
          return
        }
        val relativePathInTarget = targetPath.toPath.relativize(SymbExLogger.filePath)
        val outputPath = Paths.canonize(ouputDirName.get).toPath.resolve(relativePathInTarget)
        // replace filename by generated one:
        val reportFilePath = getReportFileName(outputPath)

        val reportObject = JsObject(
          "members" -> SymbExLogReportWriter.toJSON(members),
          "axioms" -> JsArray(axioms.map(TermWriter.toJSON).toVector),
          "functionPostAxioms" -> JsArray(functionPostAxioms.map(TermWriter.toJSON).toVector),
          "macros" -> JsArray(members.flatMap(m => m.macros().map(m => {
            JsObject(
              "macro" -> TermWriter.toJSON(m._1),
              "body" -> TermWriter.toJSON(m._2)
            )
          })).toVector)
        )

        // create directory if it does not exist yet
        reportFilePath.getParent.toFile.mkdirs()
        val reportFile = new FileWriter(reportFilePath.toFile, false)
        reportFile.write(reportObject.prettyPrint)
        reportFile.flush()
      }
      case _ =>
    }
  }

  private def getReportFileName(origPath: Path): Path = {
    val origFileName = origPath.getFileName
    var fileNameSuffix = 1
    while (Files.exists(origPath.resolveSibling(origFileName + "_" + fileNameSuffix.toString + ".json"))) {
      fileNameSuffix = fileNameSuffix + 1
    }
    origPath.resolveSibling(origFileName + "_" + fileNameSuffix.toString + ".json")
  }
=======
>>>>>>> 8cf42582
}<|MERGE_RESOLUTION|>--- conflicted
+++ resolved
@@ -6,18 +6,12 @@
 
 package viper.silicon.tests
 
-import java.io.FileWriter
-import java.nio.file.{Files, Path}
+import java.nio.file.Path
 
 import org.scalatest.DoNotDiscover
-import spray.json.{JsArray, JsObject}
-import viper.silicon.logger.{SymbExLogger, SymbLog}
-import viper.silicon.logger.writer.{SymbExLogReportWriter, TermWriter}
-import viper.silicon.{Silicon, SiliconFrontend}
-import viper.silicon.state.terms.Term
-import viper.silver.reporter.{ExecutionTraceReport, Message, NoopReporter, Reporter}
+import viper.silicon.{Silicon, SiliconFrontend, SymbExLogger}
+import viper.silver.reporter.NoopReporter
 import viper.silver.testing.{SilSuite, StatisticalTestSuite}
-import viper.silver.utility.Paths
 import viper.silver.verifier.Verifier
 
 
@@ -82,15 +76,6 @@
   override val csvFilePropertyName = "SILICONTESTS_CSV"
   val randomizePropertyName = "SILICONTESTS_RANDOMIZE_Z3"
 
-<<<<<<< HEAD
-  val commandLineArguments: Seq[String] = Seq.empty
-  private def outputLocationEnvVarName = "SILICONTESTS_OUTPUT"
-  private def ouputDirName: Option[String] = Option(System.getenv(outputLocationEnvVarName))
-  private def targetDirName: String = Option(System.getenv(targetLocationEnvVarName)).get
-
-  lazy val verifier = {
-    var args =
-=======
   val commandLineArguments: Seq[String] = Seq(
     "--disableCatchingExceptions",
     "--timeout", "180" /* seconds */
@@ -98,12 +83,9 @@
 
   lazy val verifier: Silicon = {
     val args =
->>>>>>> 8cf42582
       commandLineArguments ++
         Silicon.optionsFromScalaTestConfigMap(prefixSpecificConfigMap.getOrElse("silicon", Map()))
-    args = args ++ Seq("--disableCaching", "--writeLogFile"/*, "--timeout", "1000"*/, "--numberOfParallelVerifiers", "1"/*, "--enableMoreCompleteExhale"*/)
-    val reporter = SymbExReportFileReporter(targetDirName, ouputDirName)
-    // val reporter = NoopReporter
+    val reporter = NoopReporter
     val debugInfo = ("startedBy" -> "viper.silicon.SiliconTests") :: Nil
     val silicon = Silicon.fromPartialCommandLineArguments(args, reporter, debugInfo)
 
@@ -119,14 +101,6 @@
     // tests at once, e.g. with the 'test'-sbt-command.
     SymbExLogger.reset()
     SymbExLogger.filePath = files.head
-<<<<<<< HEAD
-    val reporter = verifier match {
-      case silicon: Silicon => silicon.reporter
-      case _ => NoopReporter
-    }
-    // val reporter = SymbExReportFileReporter("symbexreport_file_reporter", files.head.getFileName.toString)
-    val fe = new SiliconFrontend(reporter)
-=======
     SymbExLogger.initUnitTestEngine()
 
     /* If needed, Silicon reads the filename of the program under verification from Verifier.inputFile.
@@ -135,76 +109,8 @@
     viper.silicon.verifier.Verifier.inputFile = Some(files.head)
 
     val fe = new SiliconFrontend(NoopReporter)//SiliconFrontendWithUnitTesting()
->>>>>>> 8cf42582
     fe.init(verifier)
     fe.reset(files.head)
     fe
   }
-<<<<<<< HEAD
-
-  override def name = "Silicon Statistics"
-  override def warmupLocationEnvVarName = "SILICONTESTS_WARMUP"
-  override def targetLocationEnvVarName = "SILICONTESTS_TARGET"
-
-  override val numOfExecutions: Int = Option(System.getenv("SILICONTESTS_REPETITIONS")) match {
-    case Some(reps) =>
-      val intReps = reps.toInt
-      require(intReps >= 1)
-      intReps
-    case None => 1
-  }
-}
-
-case class SymbExReportFileReporter(targetDirName: String, ouputDirName: Option[String], name: String = "symbexreport_file_reporter") extends Reporter {
-
-  def this(targetDirName: String, ouputDirName: Option[String]) = this(targetDirName, ouputDirName, "symbexreport_file_reporter")
-
-  def report(msg: Message): Unit = {
-    msg match {
-      case ExecutionTraceReport(members: Seq[SymbLog], axioms: List[Term], functionPostAxioms: List[Term]) => {
-        val targetPath = Paths.canonize(targetDirName)
-        val isFileInTarget = Paths.isInSubDirectory(targetPath, SymbExLogger.filePath.toFile)
-        if (!isFileInTarget) {
-          return
-        }
-        if (ouputDirName.isEmpty) {
-          return
-        }
-        val relativePathInTarget = targetPath.toPath.relativize(SymbExLogger.filePath)
-        val outputPath = Paths.canonize(ouputDirName.get).toPath.resolve(relativePathInTarget)
-        // replace filename by generated one:
-        val reportFilePath = getReportFileName(outputPath)
-
-        val reportObject = JsObject(
-          "members" -> SymbExLogReportWriter.toJSON(members),
-          "axioms" -> JsArray(axioms.map(TermWriter.toJSON).toVector),
-          "functionPostAxioms" -> JsArray(functionPostAxioms.map(TermWriter.toJSON).toVector),
-          "macros" -> JsArray(members.flatMap(m => m.macros().map(m => {
-            JsObject(
-              "macro" -> TermWriter.toJSON(m._1),
-              "body" -> TermWriter.toJSON(m._2)
-            )
-          })).toVector)
-        )
-
-        // create directory if it does not exist yet
-        reportFilePath.getParent.toFile.mkdirs()
-        val reportFile = new FileWriter(reportFilePath.toFile, false)
-        reportFile.write(reportObject.prettyPrint)
-        reportFile.flush()
-      }
-      case _ =>
-    }
-  }
-
-  private def getReportFileName(origPath: Path): Path = {
-    val origFileName = origPath.getFileName
-    var fileNameSuffix = 1
-    while (Files.exists(origPath.resolveSibling(origFileName + "_" + fileNameSuffix.toString + ".json"))) {
-      fileNameSuffix = fileNameSuffix + 1
-    }
-    origPath.resolveSibling(origFileName + "_" + fileNameSuffix.toString + ".json")
-  }
-=======
->>>>>>> 8cf42582
 }