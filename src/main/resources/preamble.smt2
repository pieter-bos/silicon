; This Source Code Form is subject to the terms of the Mozilla Public
; License, v. 2.0. If a copy of the MPL was not distributed with this
; file, You can obtain one at http://mozilla.org/MPL/2.0/.

; Requires Z3 4.3.0

; ATTENTION: Continuing multi-line statements must be indented with at least
;            one tab or two spaces. All other lines must not start with tabs
;            or more than one space.

; Currently, print-success MUST come first, because it guarantees that every query to Z3, including
; setting options, is answered by a success (or error) reply from Z3. Silicon currently relies on
; these replies when it interacts with Z3 via stdio.
(set-option :print-success true) ; Boogie: false

(set-option :global-decls true) ; Boogie: default
(set-option :AUTO_CONFIG false) ; Usually a good idea

; Don't try to find models. Z3 would otherwise try to find models for uninterpreted (limited)
; functions that come from the program.
(set-option :MBQI false)

; [Malte] The remaining options were taken from the Boogie preamble when I compared Syxc and
; VCG-Chalice for the VSTTE12 paper. I have no clue what these options do and how important
; they are.
(set-option :MODEL-V2 true)
(set-option :PHASE_SELECTION 0)
(set-option :RESTART_STRATEGY 0)
(set-option :RESTART_FACTOR |1.5|)
(set-option :ARITH-RANDOM_INITIAL_VALUE true)
(set-option :CASE_SPLIT 3) ; Unsupported in Z3 4.3.2-nightlies?
(set-option :DELAY_UNITS true)
(set-option :DELAY_UNITS_THRESHOLD 16)
(set-option :NNF-SK_HACK true)
(set-option :QI-EAGER_THRESHOLD 100)
(set-option :QI-COST |"(+ weight generation)"|) ; Unsupported in Z3 4.3.2-nightlies?
(set-option :TYPE_CHECK true)
(set-option :BV-REFLECT true)

; (set-option :QI_PROFILE true)
; (set-option :DEFAULT_QID true)

; --- Snapshots ---

(declare-datatypes () ((
    $Snap $Snap.unit
    ($Snap.combine ($Snap.first $Snap) ($Snap.second $Snap)))))

; --- References ---

(declare-sort $Ref)
(declare-const $Ref.null $Ref)
<<<<<<< HEAD
(declare-const x $Ref)
(declare-fun $Ref.nullTrigger ($Ref) Bool)
=======
>>>>>>> 0d3c9b82

; --- Permissions ---

(define-sort $Perm () Real)

(define-const $Perm.Write $Perm 1.0)
(define-const $Perm.No $Perm 0.0)

(define-fun $Perm.isValidVar ((p $Perm)) Bool
	(<= $Perm.No p))

(define-fun $Perm.isReadVar ((p $Perm) (ub $Perm)) Bool
    (and ($Perm.isValidVar p)
         (not (= p $Perm.No))
         (< p $Perm.Write)))

; min function for permissions
(define-fun $Perm.min ((p1 $Perm) (p2 $Perm)) Real
    (ite (<= p1 p2) p1 p2))

; --- Sort wrappers ---

; Sort wrappers are no longer part of the static preamble. Instead, they are
; emitted as part of the program-specific preamble.

; --- Math ---

;function Math#min(a: int, b: int): int;
(define-fun $Math.min ((a Int) (b Int)) Int
    (ite (<= a b) a b))

;function Math#clip(a: int): int;
(define-fun $Math.clip ((a Int)) Int
    (ite (< a 0) (- a) a))

; --- End static preamble ---

; (get-proof "stdout")
; (get-info :all-statistics)

; (push)
; (check-sat)
; (pop)<|MERGE_RESOLUTION|>--- conflicted
+++ resolved
@@ -50,11 +50,7 @@
 
 (declare-sort $Ref)
 (declare-const $Ref.null $Ref)
-<<<<<<< HEAD
 (declare-const x $Ref)
-(declare-fun $Ref.nullTrigger ($Ref) Bool)
-=======
->>>>>>> 0d3c9b82
 
 ; --- Permissions ---
 
