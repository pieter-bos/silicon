--- conflicted
+++ resolved
@@ -17,7 +17,6 @@
 		else
 			it.map(f).reduceLeft((t1, t2) => op(t1, t2))
 
-<<<<<<< HEAD
   def conflictFreeUnion[K, V](m1: Map[K, V], m2: Map[K, V]): Either[Seq[(K, V, V)], Map[K, V]] = {
     m1 flatMap { case (k1, v1) => m2.get(k1) match {
       case None | Some(`v1`) => None
@@ -29,9 +28,6 @@
   }
 
   /* Take from scala -print when working with case classes. */
-=======
-  /* Taken from scala -print when working with case classes. */
->>>>>>> d129c103
   @inline
   def generateHashCode(xs: Any*) = {
     var code = 0
