--- conflicted
+++ resolved
@@ -6,13 +6,6 @@
 
 package viper.silicon.rules
 
-<<<<<<< HEAD
-=======
-import viper.silver.ast
-import viper.silver.verifier.PartialVerificationError
-import viper.silver.verifier.errors.HeuristicsFailed
-import viper.silver.verifier.reasons.{InsufficientPermission, MagicWandChunkNotFound}
->>>>>>> 5b423432
 import viper.silicon.common.collections.immutable.InsertionOrderedSet
 import viper.silicon.interfaces._
 import viper.silicon.interfaces.state._
@@ -399,6 +392,7 @@
       val foldStmt = ast.Fold(acc)()
       exec(s.copy(h = h), foldStmt, v)((s1, v1) => {
         Q(s1, s1.h, v1)})
+//    }
   }
 
   def foldPredicate(predicate: ast.Predicate, tArgs: List[Term], tPerm: Term, pve: PartialVerificationError)
@@ -407,18 +401,12 @@
                    : VerificationResult = {
     //if (s.exhaleExt) {
 //      heuristicsLogger.debug(s"  reaction: folding ${predicate.name}(${tArgs.mkString(",")})")
-<<<<<<< HEAD
-      //magicWandSupporter.foldPredicate(s.copy(h = h), predicate, tArgs, tPerm, pve, v)(Q)
-    //} else {
+//      magicWandSupporter.foldingPredicate(s.copy(h = h), predicate, tArgs, tPerm, InsertionOrderedSet.empty, pve, v)(Q)
+//    } else {
 //      heuristicsLogger.debug(s"  reaction: fold ${predicate.name}(${tArgs.mkString(",")})")
     predicateSupporter.fold(s.copy(h = h), predicate, tArgs, tPerm, InsertionOrderedSet.empty, pve, v)((s1, v1) =>
-=======
-      magicWandSupporter.foldingPredicate(s.copy(h = h), predicate, tArgs, tPerm, InsertionOrderedSet.empty, pve, v)(Q)
-    } else {
-//      heuristicsLogger.debug(s"  reaction: fold ${predicate.name}(${tArgs.mkString(",")})")
-      predicateSupporter.fold(s.copy(h = h), predicate, tArgs, tPerm, InsertionOrderedSet.empty, pve, v)((s1, v1) =>
->>>>>>> 5b423432
         Q(s1, s1.h, v1))
+//    }
   }
 
   /* Helpers */
