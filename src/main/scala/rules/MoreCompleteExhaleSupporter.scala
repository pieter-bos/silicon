--- conflicted
+++ resolved
@@ -217,16 +217,9 @@
 
     if (relevantChunks.isEmpty) {
       // if no permission is exhaled, return none
-<<<<<<< HEAD
-      if (v.decider.check(perms === NoPerm, Verifier.config.checkTimeout())) {
-        Q(s, h, None, v)
-      } else {
-        createFailure(ve, v, s)
-=======
-      v.decider.assert(perms === NoPerm()){
+      v.decider.assert(perms === NoPerm) {
         case true => Q(s, h, None, v)
         case false => createFailure(ve, v, s)
->>>>>>> fe9222fb
       }
     } else {
       if (!terms.utils.consumeExactRead(perms, s.constrainableARPs)) {
