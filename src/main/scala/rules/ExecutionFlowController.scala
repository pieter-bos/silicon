--- conflicted
+++ resolved
@@ -1,158 +1,3 @@
-<<<<<<< HEAD
-// This Source Code Form is subject to the terms of the Mozilla Public
-// License, v. 2.0. If a copy of the MPL was not distributed with this
-// file, You can obtain one at http://mozilla.org/MPL/2.0/.
-//
-// Copyright (c) 2011-2019 ETH Zurich.
-
-package viper.silicon.rules
-
-import viper.silicon.interfaces._
-import viper.silicon.state.State
-import viper.silicon.verifier.Verifier
-
-trait ExecutionFlowRules extends SymbolicExecutionRules {
-  def locallyWithResult[R](s: State, v: Verifier)
-                          (block: (State, Verifier, R => VerificationResult) => VerificationResult)
-                          (Q: R => VerificationResult)
-                          : VerificationResult
-
-  def locally(s: State, v: Verifier)
-             (block: (State, Verifier) => VerificationResult)
-             : VerificationResult
-
-//  def tryOrFailWithResult[R](s: State, v: Verifier)
-//                            (block:    (State, Verifier, (State, R, Verifier) => VerificationResult, Failure => VerificationResult) => VerificationResult)
-//                            (Q: (State, R, Verifier) => VerificationResult)
-//                            : VerificationResult
-//
-//  def tryOrFail(s: State, v: Verifier)
-//               (block:    (State, Verifier, (State, Verifier) => VerificationResult, Failure => VerificationResult) => VerificationResult)
-//               (Q: (State, Verifier) => VerificationResult)
-//               : VerificationResult
-  def tryOrFail0(s: State, v: Verifier)
-                (action: (State, Verifier, (State, Verifier) => VerificationResult) => VerificationResult)
-                (Q: (State, Verifier) => VerificationResult)
-                : VerificationResult
-
-  def tryOrFail1[R1](s: State, v: Verifier)
-                    (action: (State, Verifier, (State, R1, Verifier) => VerificationResult) => VerificationResult)
-                    (Q: (State, R1, Verifier) => VerificationResult)
-                    : VerificationResult
-
-  def tryOrFail2[R1, R2](s: State, v: Verifier)
-                        (action: (State, Verifier, (State, R1, R2, Verifier) => VerificationResult) => VerificationResult)
-                        (Q: (State, R1, R2, Verifier) => VerificationResult)
-                        : VerificationResult
-}
-
-object executionFlowController extends ExecutionFlowRules {
-  def locallyWithResult[R](s: State, v: Verifier)
-                          (block: (State, Verifier, R => VerificationResult) => VerificationResult)
-                          (Q: R => VerificationResult)
-                          : VerificationResult = {
-
-    var optBlockData: Option[R] = None
-
-    v.decider.pushScope()
-
-    val blockResult: VerificationResult =
-      block(s, v, blockData => {
-        Predef.assert(optBlockData.isEmpty,
-                        "Unexpectedly found more than one block data result. Note that the local "
-                      + "block is not expected to branch (non-locally)")
-
-        optBlockData = Some(blockData)
-
-        Success()})
-
-    v.decider.popScope()
-
-    blockResult match {
-      case _: FatalResult =>
-        /* If the local block yielded a fatal result, then the continuation Q
-         * will not be invoked. That is, the current execution path will be
-         * terminated.
-         */
-        blockResult
-
-      case _: NonFatalResult =>
-        /* If the local block yielded a non-fatal result, then the continuation
-         * will only be invoked if the execution of the block yielded data
-         * that the continuation Q can be invoked with, i.e. a result of type D.
-         * If the block's execution did not yield such a result, then the
-         * current execution path will be terminated.
-         */
-        optBlockData match {
-          case Some(localData) => blockResult && Q(localData)
-          case None => blockResult
-        }
-    }
-  }
-
-  def locally(s: State, v: Verifier)
-             (block: (State, Verifier) => VerificationResult)
-             : VerificationResult =
-
-    locallyWithResult[VerificationResult](s, v)((s1, v1, QL) => QL(block(s1, v1)))(Predef.identity)
-
-
-  private def tryOrFailWithResult[R](s: State, v: Verifier)
-                                    (action: (State, Verifier, (State, R, Verifier) => VerificationResult) => VerificationResult)
-                                    (Q: (State, R, Verifier) => VerificationResult)
-                                    : VerificationResult = {
-
-    var localActionSuccess = false
-
-    /* TODO: Consider how to handle situations where the action branches and the first branch
-     *       succeeds, i.e. localActionSuccess has been set to true, but the second fails.
-     *       Currently, the verification will fail without attempting to remedy the situation,
-     *       e.g. by performing a state consolidation.
-     */
-
-    val firstActionResult =
-      action(
-        s,
-        v,
-        (s1, r, v1) => {
-          localActionSuccess = true
-          Q(s1, r, v1)})
-
-    val finalActionResult =
-      if (   localActionSuccess /* Action succeeded locally */
-          || !firstActionResult.isFatal) /* Action yielded non-fatal result (e.g. because the
-                                          * current branch turned out to be infeasible) */
-        firstActionResult
-      else {
-        val s0 = stateConsolidator.consolidate(s, v)
-        action(s0.copy(retrying = true), v, (s1, r, v1) => Q(s1.copy(retrying = false), r, v1))
-      }
-
-    finalActionResult
-  }
-
-  def tryOrFail0(s: State, v: Verifier)
-                (action: (State, Verifier, (State, Verifier) => VerificationResult) => VerificationResult)
-                (Q: (State, Verifier) => VerificationResult)
-                : VerificationResult =
-
-      tryOrFailWithResult[scala.Null](s, v)((s1, v1, QS) => action(s1, v1, (s2, v2) => QS(s2, null, v2)))((s2, _, v2) => Q(s2, v2))
-
-  def tryOrFail1[R1](s: State, v: Verifier)
-                    (action: (State, Verifier, (State, R1, Verifier) => VerificationResult) => VerificationResult)
-                    (Q: (State, R1, Verifier) => VerificationResult)
-                    : VerificationResult =
-
-      tryOrFailWithResult[R1](s, v)(action)(Q)
-
-  def tryOrFail2[R1, R2](s: State, v: Verifier)
-                        (action: (State, Verifier, (State, R1, R2, Verifier) => VerificationResult) => VerificationResult)
-                        (Q: (State, R1, R2, Verifier) => VerificationResult)
-                        : VerificationResult =
-
-      tryOrFailWithResult[(R1, R2)](s, v)((s1, v1, QS) => action(s1, v1, (s2, r21, r22, v2) => QS(s2, (r21, r22), v2)))((s2, r, v2) => Q(s2, r._1, r._2, v2))
-}
-=======
 // This Source Code Form is subject to the terms of the Mozilla Public
 // License, v. 2.0. If a copy of the MPL was not distributed with this
 // file, You can obtain one at http://mozilla.org/MPL/2.0/.
@@ -305,5 +150,4 @@
                         : VerificationResult =
 
       tryOrFailWithResult[(R1, R2)](s, v)((s1, v1, QS) => action(s1, v1, (s2, r21, r22, v2) => QS(s2, (r21, r22), v2)))((s2, r, v2) => Q(s2, r._1, r._2, v2))
-}
->>>>>>> a5b8f3b3
+}