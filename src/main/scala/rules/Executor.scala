// This Source Code Form is subject to the terms of the Mozilla Public
// License, v. 2.0. If a copy of the MPL was not distributed with this
// file, You can obtain one at http://mozilla.org/MPL/2.0/.
//
// Copyright (c) 2011-2019 ETH Zurich.

package viper.silicon.rules

import scala.annotation.unused
import viper.silver.cfg.silver.SilverCfg
import viper.silver.cfg.silver.SilverCfg.{SilverBlock, SilverEdge}
import viper.silver.verifier.{CounterexampleTransformer, PartialVerificationError}
import viper.silver.verifier.errors._
import viper.silver.verifier.reasons._
import viper.silver.{ast, cfg}
import viper.silicon.common.collections.immutable.InsertionOrderedSet
import viper.silicon.decider.RecordedPathConditions
import viper.silicon.interfaces._
import viper.silicon.logger.SymbExLogger
import viper.silicon.logger.records.data.{CommentRecord, ConditionalEdgeRecord, ExecuteRecord, MethodCallRecord}
import viper.silicon.resources.FieldID
import viper.silicon.state._
import viper.silicon.state.terms._
import viper.silicon.state.terms.predef.`?r`
import viper.silicon.utils.freshSnap
import viper.silicon.verifier.Verifier
import viper.silver.cfg.{ConditionalEdge, StatementBlock}

trait ExecutionRules extends SymbolicExecutionRules {
  def exec(s: State,
           cfg: SilverCfg,
           v: Verifier)
          (Q: (State, Verifier) => VerificationResult)
          : VerificationResult

  def exec(s: State, stmt: ast.Stmt, v: Verifier)
          (Q: (State, Verifier) => VerificationResult)
          : VerificationResult

  def execs(s: State, stmts: Seq[ast.Stmt], v: Verifier)
           (Q: (State, Verifier) => VerificationResult)
           : VerificationResult
}

object executor extends ExecutionRules {
  import consumer._
  import evaluator._
  import producer._

  private def follow(s: State, edge: SilverEdge, v: Verifier, joinPoint: Option[SilverBlock])
                    (Q: (State, Verifier) => VerificationResult)
                    : VerificationResult = {

    def handleOutEdge(s: State, edge: SilverEdge, v: Verifier): State = {
      edge.kind match {
        case cfg.Kind.Out =>
          val (fr1, h1) = v.stateConsolidator.merge(s.functionRecorder, s.h, s.invariantContexts.head, v)
          val s1 = s.copy(functionRecorder = fr1, h = h1,
                          invariantContexts = s.invariantContexts.tail)
          s1
        case _ =>
          /* No need to do anything special. See also the handling of loop heads in exec below. */
          s
      }
    }

    joinPoint match {
      case Some(jp) if jp == edge.target =>
        // Join point reached, stop following edges.
        val s1 = handleOutEdge(s, edge, v)
        Q(s1, v)

      case _ => edge match {
        case ce: cfg.ConditionalEdge[ast.Stmt, ast.Exp] =>
          val condEdgeRecord = new ConditionalEdgeRecord(ce.condition, s, v.decider.pcs)
          val sepIdentifier = SymbExLogger.currentLog().openScope(condEdgeRecord)
          val s1 = handleOutEdge(s, edge, v)
          eval(s1, ce.condition, IfFailed(ce.condition), v)((s2, tCond, v1) =>
            /* Using branch(...) here ensures that the edge condition is recorded
             * as a branch condition on the pathcondition stack.
             */
            brancher.branch(s2, tCond, v1)(
              (s3, v3) =>
                exec(s3, ce.target, ce.kind, v3, joinPoint)((s4, v4) => {
                  SymbExLogger.currentLog().closeScope(sepIdentifier)
                  Q(s4, v4)
                }),
              (_, _)  => {
                SymbExLogger.currentLog().closeScope(sepIdentifier)
                Success()
              }))

        case ue: cfg.UnconditionalEdge[ast.Stmt, ast.Exp] =>
          val s1 = handleOutEdge(s, edge, v)
          exec(s1, ue.target, ue.kind, v, joinPoint)(Q)
      }
    }
  }

  private def follows(s: State,
                      edges: Seq[SilverEdge],
                      @unused pvef: ast.Exp => PartialVerificationError,
                      v: Verifier,
                      joinPoint: Option[SilverBlock])
                     (Q: (State, Verifier) => VerificationResult)
                     : VerificationResult = {

    if (edges.isEmpty) {
      Q(s, v)
    } else if (edges.length == 1) {
<<<<<<< HEAD
      follow(s, edges.head, v, joinPoint)(Q)
    } else if (edges.length == 2) {
      val edge1 = edges.head.asInstanceOf[ConditionalEdge[ast.Stmt, ast.Exp]]
      val edge2 = edges.last.asInstanceOf[ConditionalEdge[ast.Stmt, ast.Exp]]

      assert(edge1.source == edge2.source)
      val branchPoint = edge1.source

      s.methodCfg.joinPoints.get(branchPoint) match {
        // If a join point was found, the config argument is enabled,
        // and the source of both conditional edges was a statement block
        // (we are at an if-statement), we may join the resulting branches again.
        case Some(newJoinPoint) if
          Verifier.config.moreJoins() &&
          edge1.isInstanceOf[ConditionalEdge[ast.Stmt, ast.Exp]] &&
          edge2.isInstanceOf[ConditionalEdge[ast.Stmt, ast.Exp]] &&
          edge1.source.isInstanceOf[StatementBlock[ast.Stmt, ast.Exp]] &&
          edge2.source.isInstanceOf[StatementBlock[ast.Stmt, ast.Exp]]
        => {
          // Here we assume that edge1.condition is the negation of edge2.condition.
          assert((edge1.condition, edge2.condition) match {
            case (exp1, ast.Not(exp2)) => exp1 == exp2
            case (ast.Not(exp1), exp2) => exp1 == exp2
            case _ => false
          })

          eval(s, edge1.condition, pvef(edge1.condition), v)((s1, t0, v1) =>
            joiner.join[scala.Null, scala.Null](s1, v1, resetState = false)((s2, v2, QB) => {
              brancher.branch(s2, t0, v2)(
                // Follow only until join point.
                (s3, v3) => follow(s3, edge1, v3, Some(newJoinPoint))((s, v) => QB(s, null, v)),
                (s3, v3) => follow(s3, edge2, v3, Some(newJoinPoint))((s, v) => QB(s, null, v))
              )
            })(entries => {
              val s2 = entries match {
                case Seq(entry) => // One branch is dead
                  entry.s
                case Seq(entry1, entry2) => // Both branches are alive
                  entry1.pathConditionAwareMerge(entry2)
                case _ =>
                  sys.error(s"Unexpected join data entries: $entries")
              }
              (s2, null)
            })((s4, _, v4) => {
              // Continue after merging at join point.
              exec(s4, newJoinPoint, s4.methodCfg.inEdges(newJoinPoint).head.kind, v4, joinPoint)(Q)
            })
          )

        }
        case _ =>
          val uidBranchPoint = SymbExLogger.currentLog().insertBranchPoint(edges.length)
          val res = edges.zipWithIndex.foldLeft(Success(): VerificationResult) {
            case (fatalResult: FatalResult, _) => fatalResult
            case (_, (edge, edgeIndex)) => {
              if (edgeIndex != 0) {
                SymbExLogger.currentLog().switchToNextBranch(uidBranchPoint)
              }
              SymbExLogger.currentLog().markReachable(uidBranchPoint)
              follow(s, edge, v, joinPoint)(Q)
            }
          }
          SymbExLogger.currentLog().endBranchPoint(uidBranchPoint)
          res
=======
      follow(s, edges.head, v)(Q)
    } else {
      val uidBranchPoint = SymbExLogger.currentLog().insertBranchPoint(edges.length)
      val res = edges.zipWithIndex.foldLeft(Success(): VerificationResult) {
        case (fatalResult: FatalResult, _) => fatalResult
        case (_, (edge, edgeIndex)) =>
          if (edgeIndex != 0) {
            SymbExLogger.currentLog().switchToNextBranch(uidBranchPoint)
          }
          SymbExLogger.currentLog().markReachable(uidBranchPoint)
          follow(s, edge, v)(Q)
>>>>>>> 4dbb81fc
      }

    } else {
      sys.error("At most two out edges expected.")
    }
  }

  def exec(s: State, graph: SilverCfg, v: Verifier)
          (Q: (State, Verifier) => VerificationResult)
          : VerificationResult = {

    exec(s, graph.entry, cfg.Kind.Normal, v, None)(Q)
  }

  def exec(s: State, block: SilverBlock, incomingEdgeKind: cfg.Kind.Value, v: Verifier, joinPoint: Option[SilverBlock])
          (Q: (State, Verifier) => VerificationResult)
          : VerificationResult = {

    block match {
      case cfg.StatementBlock(stmt) =>
        execs(s, stmt, v)((s1, v1) =>
          follows(s1, magicWandSupporter.getOutEdges(s1, block), IfFailed, v1, joinPoint)(Q))

      case   _: cfg.PreconditionBlock[ast.Stmt, ast.Exp]
           | _: cfg.PostconditionBlock[ast.Stmt, ast.Exp] =>

        /* It is expected that the CFG of a method *body* is executed, not that of
         * the whole method (which includes pre-/postcondition blocks).
         * See also the MethodSupporter.
         */
        sys.error(s"Unexpected block: $block")

      case block @ cfg.LoopHeadBlock(invs, stmts, _) =>
        incomingEdgeKind match {
          case cfg.Kind.In =>
            /* We've reached a loop head block via an in-edge. Steps to perform:
             *   - Check loop invariant for self-framingness
             *   - Check that the loop guard is framed by the invariant
             *   - Exhale invariant of the target block
             *   - Push leftover state onto invariant context stack
             *   - Create state in which to execute the loop body by producing the
             *     invariant into an empty heap
             *   - Execute the statements in the loop head block
             *   - Follow the outgoing edges
             */

            /* Havoc local variables that are assigned to in the loop body */
            val wvs = s.methodCfg.writtenVars(block)
              /* TODO: BUG: Variables declared by LetWand show up in this list, but shouldn't! */

            val gBody = Store(wvs.foldLeft(s.g.values)((map, x) => map.updated(x, v.decider.fresh(x))))
            val sBody = s.copy(g = gBody, h = Heap())

            val edges = s.methodCfg.outEdges(block)
            val (outEdges, otherEdges) = edges partition(_.kind == cfg.Kind.Out)
            val sortedEdges = otherEdges ++ outEdges
            val edgeConditions = sortedEdges.collect{case ce: cfg.ConditionalEdge[ast.Stmt, ast.Exp] => ce.condition}
                                            .distinct

            type PhaseData = (State, RecordedPathConditions, InsertionOrderedSet[FunctionDecl])
            var phase1data: Vector[PhaseData] = Vector.empty

            (executionFlowController.locally(sBody, v)((s0, v0) => {
                v0.decider.prover.comment("Loop head block: Check well-definedness of invariant")
                val mark = v0.decider.setPathConditionMark()
                produces(s0, freshSnap, invs, ContractNotWellformed, v0)((s1, v1) => {
                  phase1data = phase1data :+ (s1,
                                              v1.decider.pcs.after(mark),
                                              InsertionOrderedSet.empty[FunctionDecl] /*v2.decider.freshFunctions*/ /* [BRANCH-PARALLELISATION] */)
                  v1.decider.prover.comment("Loop head block: Check well-definedness of edge conditions")
                  edgeConditions.foldLeft(Success(): VerificationResult) {
                    case (fatalResult: FatalResult, _) => fatalResult
                    case (intermediateResult, eCond) =>
                      intermediateResult && executionFlowController.locally(s1, v1)((s2, v2) => {
                        eval(s2, eCond, WhileFailed(eCond), v2)((_, _, _) =>
                          Success())})}})})
            && executionFlowController.locally(s, v)((s0, v0) => {
                v0.decider.prover.comment("Loop head block: Establish invariant")
                consumes(s0, invs, LoopInvariantNotEstablished, v0)((sLeftover, _, v1) => {
                  v1.decider.prover.comment("Loop head block: Execute statements of loop head block (in invariant state)")
                  phase1data.foldLeft(Success(): VerificationResult) {
                    case (fatalResult: FatalResult, _) => fatalResult
                    case (intermediateResult, (s1, pcs, _)) => /* [BRANCH-PARALLELISATION] ff1 */
                      val s2 = s1.copy(invariantContexts = sLeftover.h +: s1.invariantContexts)
                      intermediateResult && executionFlowController.locally(s2, v1)((s3, v2) => {
  //                    v2.decider.declareAndRecordAsFreshFunctions(ff1 -- v2.decider.freshFunctions) /* [BRANCH-PARALLELISATION] */
                        v2.decider.assume(pcs.assumptions)
                        v2.decider.prover.saturate(Verifier.config.z3SaturationTimeouts.afterContract)
                        if (v2.decider.checkSmoke())
                          Success()
                        else {
                          execs(s3, stmts, v2)((s4, v3) => {
                            v3.decider.prover.comment("Loop head block: Follow loop-internal edges")
                            follows(s4, sortedEdges, WhileFailed, v3, joinPoint)(Q)})}})}})}))

          case _ =>
            /* We've reached a loop head block via an edge other than an in-edge: a normal edge or
             * and out-edge. We consider this edge to be a back-edge and we break the cycle by
             * attempting to re-establish the invariant.
             */
            v.decider.prover.comment("Loop head block: Re-establish invariant")
            consumes(s, invs, e => LoopInvariantNotPreserved(e), v)((_, _, _) =>
              Success())
        }
    }
  }

  def execs(s: State, stmts: Seq[ast.Stmt], v: Verifier)
           (Q: (State, Verifier) => VerificationResult)
           : VerificationResult =

    if(stmts.nonEmpty)
      exec(s, stmts.head, v)((s1, v1) =>
        execs(s1, stmts.tail, v1)(Q))
    else
      Q(s, v)

  def exec(s: State, stmt: ast.Stmt, v: Verifier)
          (Q: (State, Verifier) => VerificationResult)
          : VerificationResult = {
    val sepIdentifier = SymbExLogger.currentLog().openScope(new ExecuteRecord(stmt, s, v.decider.pcs))
    exec2(s, stmt, v)((s1, v1) => {
      SymbExLogger.currentLog().closeScope(sepIdentifier)
      Q(s1, v1)})
  }

  def exec2(state: State, stmt: ast.Stmt, v: Verifier)
           (continuation: (State, Verifier) => VerificationResult)
           : VerificationResult = {

    val s = state.copy(h = magicWandSupporter.getExecutionHeap(state))
    val Q: (State, Verifier) => VerificationResult = (s, v) => {
      continuation(magicWandSupporter.moveToReserveHeap(s, v), v)}

    /* For debugging-purposes only */
    stmt match {
      case _: ast.Seqn =>
      case _ =>
        v.logger.debug(s"\nEXECUTE ${viper.silicon.utils.ast.sourceLineColumn(stmt)}: $stmt")
        v.logger.debug(v.stateFormatter.format(s, v.decider.pcs))
        if (s.reserveHeaps.nonEmpty)
          v.logger.debug("hR = " + s.reserveHeaps.map(v.stateFormatter.format).mkString("", ",\n     ", ""))
        v.decider.prover.comment("[exec]")
        v.decider.prover.comment(stmt.toString())
    }

    val executed = stmt match {
      case ast.Seqn(stmts, _) =>
        execs(s, stmts, v)(Q)

      case ast.Label(name, _) =>
        val s1 = s.copy(oldHeaps = s.oldHeaps + (name -> magicWandSupporter.getEvalHeap(s)))
        Q(s1, v)

      case ast.LocalVarDeclStmt(decl) =>
        val x = decl.localVar
        val t = v.decider.fresh(x.name, v.symbolConverter.toSort(x.typ))
        Q(s.copy(g = s.g + (x -> t)), v)

      case ass @ ast.LocalVarAssign(x, rhs) =>
        eval(s, rhs, AssignmentFailed(ass), v)((s1, tRhs, v1) => {
          val t = ssaifyRhs(tRhs, x.name, x.typ, v)
          Q(s1.copy(g = s1.g + (x, t)), v1)})

      /* TODO: Encode assignments e1.f := e2 as
       *         exhale acc(e1.f)
       *         inhale acc(e1.f) && e1.f == e2
       *       and benchmark possible performance effects.
       */

      /* Assignment for a field that contains quantified chunks */
      case ass @ ast.FieldAssign(fa @ ast.FieldAccess(eRcvr, field), rhs)
              if s.qpFields.contains(field) =>

        assert(!s.exhaleExt)
        val pve = AssignmentFailed(ass)
        eval(s, eRcvr, pve, v)((s1, tRcvr, v1) =>
          eval(s1, rhs, pve, v1)((s2, tRhs, v2) => {
            val (relevantChunks, otherChunks) =
              quantifiedChunkSupporter.splitHeap[QuantifiedFieldChunk](s2.h, BasicChunkIdentifier(field.name))
            val hints = quantifiedChunkSupporter.extractHints(None, Seq(tRcvr))
            val chunkOrderHeuristics = quantifiedChunkSupporter.hintBasedChunkOrderHeuristic(hints)
            val (smDef1, smCache1) =
              quantifiedChunkSupporter.summarisingSnapshotMap(
                s2, field, Seq(`?r`), relevantChunks, v1)
            v2.decider.assume(FieldTrigger(field.name, smDef1.sm, tRcvr))
            v2.decider.clearModel()
            val result = quantifiedChunkSupporter.removePermissions(
              s2.copy(smCache = smCache1),
              relevantChunks,
              Seq(`?r`),
              `?r` === tRcvr,
              field,
              FullPerm(),
              chunkOrderHeuristics,
              v2
            )
            result match {
              case (Complete(), s3, remainingChunks) =>
                val h3 = Heap(remainingChunks ++ otherChunks)
                val (sm, smValueDef) = quantifiedChunkSupporter.singletonSnapshotMap(s3, field, Seq(tRcvr), tRhs, v2)
                v1.decider.prover.comment("Definitional axioms for singleton-FVF's value")
                v1.decider.assume(smValueDef)
                val ch = quantifiedChunkSupporter.createSingletonQuantifiedChunk(Seq(`?r`), field, Seq(tRcvr), FullPerm(), sm)
                v1.decider.assume(FieldTrigger(field.name, sm, tRcvr))
                Q(s3.copy(h = h3 + ch), v2)
              case (Incomplete(_), s3, _) =>
                createFailure(pve dueTo InsufficientPermission(fa), v2, s3)}}))

      case ass @ ast.FieldAssign(fa @ ast.FieldAccess(eRcvr, field), rhs) =>
        assert(!s.exhaleExt)
        val pve = AssignmentFailed(ass)
        eval(s, eRcvr, pve, v)((s1, tRcvr, v1) =>
          eval(s1, rhs, pve, v1)((s2, tRhs, v2) => {
            val resource = fa.res(Verifier.program)
            val ve = pve dueTo InsufficientPermission(fa)
            val description = s"consume ${ass.pos}: $ass"
            chunkSupporter.consume(s2, s2.h, resource, Seq(tRcvr), FullPerm(), ve, v2, description)((s3, h3, _, v3) => {
              val tSnap = ssaifyRhs(tRhs, field.name, field.typ, v3)
              val id = BasicChunkIdentifier(field.name)
              val newChunk = BasicChunk(FieldID, id, Seq(tRcvr), tSnap, FullPerm())
              chunkSupporter.produce(s3, h3, newChunk, v3)((s4, h4, v4) =>
                Q(s4.copy(h = h4), v4))
            })
          })
        )

      case ast.NewStmt(x, fields) =>
        val tRcvr = v.decider.fresh(x)
        v.decider.assume(tRcvr !== Null())
        val newChunks = fields map (field => {
          val p = FullPerm()
          val snap = v.decider.fresh(field.name, v.symbolConverter.toSort(field.typ))
          if (s.qpFields.contains(field)) {
            val (sm, smValueDef) = quantifiedChunkSupporter.singletonSnapshotMap(s, field, Seq(tRcvr), snap, v)
            v.decider.prover.comment("Definitional axioms for singleton-FVF's value")
            v.decider.assume(smValueDef)
            quantifiedChunkSupporter.createSingletonQuantifiedChunk(Seq(`?r`), field, Seq(tRcvr), p, sm)
          } else {
            BasicChunk(FieldID, BasicChunkIdentifier(field.name), Seq(tRcvr), snap, p)
          }
        })
        val ts = viper.silicon.state.utils.computeReferenceDisjointnesses(s, tRcvr)
        val s1 = s.copy(g = s.g + (x, tRcvr), h = s.h + Heap(newChunks))
        v.decider.assume(ts)
        Q(s1, v)

      case inhale @ ast.Inhale(a) => a match {
        case _: ast.FalseLit =>
          /* We're done */
          Success()
        case _ =>
          produce(s, freshSnap, a, InhaleFailed(inhale), v)((s1, v1) => {
            v1.decider.prover.saturate(Verifier.config.z3SaturationTimeouts.afterInhale)
            Q(s1, v1)})
      }

      case exhale @ ast.Exhale(a) =>
        val pve = ExhaleFailed(exhale)
        consume(s, a, pve, v)((s1, _, v1) =>
          Q(s1, v1))

      case assert @ ast.Assert(a: ast.FalseLit) =>
        /* "assert false" triggers a smoke check. If successful, we backtrack. */
        executionFlowController.tryOrFail0(s.copy(h = magicWandSupporter.getEvalHeap(s)), v)((s1, v1, QS) => {
          if (v1.decider.checkSmoke())
            QS(s1.copy(h = s.h), v1)
          else
            createFailure(AssertFailed(assert) dueTo AssertionFalse(a), v1, s1, true)
        })((_, _) => Success())

      case assert @ ast.Assert(a) if Verifier.config.disableSubsumption() =>
        val r =
          consume(s, a, AssertFailed(assert), v)((_, _, _) =>
            Success())

        r && Q(s, v)

      case assert @ ast.Assert(a) =>
        val pve = AssertFailed(assert)

        if (s.exhaleExt) {
          Predef.assert(s.h.values.isEmpty)
          Predef.assert(s.reserveHeaps.head.values.isEmpty)

          /* When exhaleExt is set magicWandSupporter.transfer is used to transfer permissions to
           * hUsed (reserveHeaps.head) instead of consuming them. hUsed is later discarded and replaced
           * by s.h. By copying hUsed to s.h the contained permissions remain available inside the wand.
           */
          consume(s, a, pve, v)((s2, _, v1) => {
            Q(s2.copy(h = s2.reserveHeaps.head), v1)
          })
        } else
          consume(s, a, pve, v)((s1, _, v1) => {
            val s2 = s1.copy(h = s.h, reserveHeaps = s.reserveHeaps)
            Q(s2, v1)})

      // Calling hack407_R() results in Silicon efficiently havocking all instances of resource R.
      // See also Silicon issue #407.
      case ast.MethodCall(methodName, _, _)
          if !Verifier.config.disableHavocHack407() && methodName.startsWith(hack407_method_name_prefix) =>

        val resourceName = methodName.stripPrefix(hack407_method_name_prefix)
        val member = Verifier.program.collectFirst {
          case m: ast.Field if m.name == resourceName => m
          case m: ast.Predicate if m.name == resourceName => m
        }.getOrElse(sys.error(s"Found $methodName, but no matching field or predicate $resourceName"))
        val h1 = Heap(s.h.values.map {
          case bc: BasicChunk if bc.id.name == member.name =>
            bc.withSnap(freshSnap(bc.snap.sort, v))
          case qfc: QuantifiedFieldChunk if qfc.id.name == member.name =>
            qfc.withSnapshotMap(freshSnap(qfc.fvf.sort, v))
          case qpc: QuantifiedPredicateChunk if qpc.id.name == member.name =>
            qpc.withSnapshotMap(freshSnap(qpc.psf.sort, v))
          case other =>
            other})
        Q(s.copy(h = h1), v)

      // Calling hack510() triggers a state consolidation.
      // See also Silicon issue #510.
      case ast.MethodCall(`hack510_method_name`, _, _) =>
        val s1 = v.stateConsolidator.consolidate(s, v)
        Q(s1, v)

      case call @ ast.MethodCall(methodName, eArgs, lhs) =>
        val meth = Verifier.program.findMethod(methodName)
        val fargs = meth.formalArgs.map(_.localVar)
        val formalsToActuals: Map[ast.LocalVar, ast.Exp] = fargs.zip(eArgs).to(Map)
        val reasonTransformer = (n: viper.silver.verifier.errors.ErrorNode) => n.replace(formalsToActuals)
        val pveCall = CallFailed(call).withReasonNodeTransformed(reasonTransformer)

        val mcLog = new MethodCallRecord(call, s, v.decider.pcs)
        val currentLog = SymbExLogger.currentLog()
        val sepIdentifier = currentLog.openScope(mcLog)
        val paramLog = new CommentRecord("Parameters", s, v.decider.pcs)
        val paramId = currentLog.openScope(paramLog)
        evals(s, eArgs, _ => pveCall, v)((s1, tArgs, v1) => {
          currentLog.closeScope(paramId)
          val exampleTrafo = CounterexampleTransformer({
            case ce: SiliconCounterexample => ce.withStore(s1.g)
            case ce => ce
          })
          val pvePre = ErrorWrapperWithExampleTransformer(PreconditionInCallFalse(call).withReasonNodeTransformed(reasonTransformer), exampleTrafo)
          val preCondLog = new CommentRecord("Precondition", s1, v1.decider.pcs)
          val preCondId = currentLog.openScope(preCondLog)
          val s2 = s1.copy(g = Store(fargs.zip(tArgs)),
                           recordVisited = true)
          consumes(s2, meth.pres, _ => pvePre, v1)((s3, _, v2) => {
            currentLog.closeScope(preCondId)
            val postCondLog = new CommentRecord("Postcondition", s3, v2.decider.pcs)
            val postCondId = currentLog.openScope(postCondLog)
            val outs = meth.formalReturns.map(_.localVar)
            val gOuts = Store(outs.map(x => (x, v2.decider.fresh(x))).toMap)
            val s4 = s3.copy(g = s3.g + gOuts, oldHeaps = s3.oldHeaps + (Verifier.PRE_STATE_LABEL -> s1.h))
            produces(s4, freshSnap, meth.posts, _ => pveCall, v2)((s5, v3) => {
              currentLog.closeScope(postCondId)
              v3.decider.prover.saturate(Verifier.config.z3SaturationTimeouts.afterContract)
              val gLhs = Store(lhs.zip(outs)
                              .map(p => (p._1, s5.g(p._2))).toMap)
              val s6 = s5.copy(g = s1.g + gLhs,
                               oldHeaps = s1.oldHeaps,
                               recordVisited = s1.recordVisited)
              currentLog.closeScope(sepIdentifier)
              Q(s6, v3)})})})

      case fold @ ast.Fold(ast.PredicateAccessPredicate(ast.PredicateAccess(eArgs, predicateName), ePerm)) =>
        val predicate = Verifier.program.findPredicate(predicateName)
        val pve = FoldFailed(fold)
        evals(s, eArgs, _ => pve, v)((s1, tArgs, v1) =>
          eval(s1, ePerm, pve, v1)((s2, tPerm, v2) =>
            permissionSupporter.assertNotNegative(s2, tPerm, ePerm, pve, v2)((s3, v3) => {
              val wildcards = s3.constrainableARPs -- s1.constrainableARPs
              predicateSupporter.fold(s3, predicate, tArgs, tPerm, wildcards, pve, v3)(Q)})))

      case unfold @ ast.Unfold(ast.PredicateAccessPredicate(pa @ ast.PredicateAccess(eArgs, predicateName), ePerm)) =>
        val predicate = Verifier.program.findPredicate(predicateName)
        val pve = UnfoldFailed(unfold)
        evals(s, eArgs, _ => pve, v)((s1, tArgs, v1) =>
          eval(s1, ePerm, pve, v1)((s2, tPerm, v2) => {

            val smCache1 = if (s2.qpPredicates.contains(predicate)) {
              val (relevantChunks, _) =
                quantifiedChunkSupporter.splitHeap[QuantifiedPredicateChunk](s2.h, BasicChunkIdentifier(predicateName))
              val (smDef1, smCache1) =
                quantifiedChunkSupporter.summarisingSnapshotMap(
                  s2, predicate, s2.predicateFormalVarMap(predicate), relevantChunks, v2)
              v2.decider.assume(PredicateTrigger(predicate.name, smDef1.sm, tArgs))
              smCache1
            } else {
              s2.smCache
            }

            permissionSupporter.assertNotNegative(s2, tPerm, ePerm, pve, v2)((s3, v3) => {
              val wildcards = s3.constrainableARPs -- s1.constrainableARPs
              predicateSupporter.unfold(s3.copy(smCache = smCache1), predicate, tArgs, tPerm, wildcards, pve, v3, pa)(Q)
            })
          }))

      case pckg @ ast.Package(wand, proofScript) =>
        val pve = PackageFailed(pckg)
          magicWandSupporter.packageWand(s, wand, proofScript, pve, v)((s1, chWand, v1) => {

            val hOps = s1.reserveHeaps.head + chWand
            assert(s.exhaleExt || s1.reserveHeaps.length == 1)
            val s2 =
              if (s.exhaleExt) {
                s1.copy(h = Heap(),
                        exhaleExt = true,
                        /* It is assumed, that s.reserveHeaps.head (hUsed) is not used or changed
                         * by the packageWand method. hUsed is normally used during transferring
                         * consume to store permissions that have already been consumed. The
                         * permissions on this heap should be discarded after a statement finishes
                         * execution. hUsed should therefore be empty unless the package statement
                         * was triggered by heuristics during a consume operation.
                         */
                        reserveHeaps = s.reserveHeaps.head +: hOps +: s1.reserveHeaps.tail)
              } else {
                /* c1.reserveHeap is expected to be [σ.h'], i.e. the remainder of σ.h */
                s1.copy(h = hOps,
                        exhaleExt = false,
                        reserveHeaps = Nil)
              }
            assert(s2.reserveHeaps.length == s.reserveHeaps.length)

            val smCache3 = chWand match {
              case ch: QuantifiedMagicWandChunk =>
                val (relevantChunks, _) =
                  quantifiedChunkSupporter.splitHeap[QuantifiedMagicWandChunk](s2.h, ch.id)
                val bodyVars = wand.subexpressionsToEvaluate(Verifier.program)
                val formalVars = bodyVars.indices.toList.map(i => Var(Identifier(s"x$i"), v1.symbolConverter.toSort(bodyVars(i).typ)))
                val (smDef, smCache) =
                  quantifiedChunkSupporter.summarisingSnapshotMap(
                    s2, wand, formalVars, relevantChunks, v1)
                v1.decider.assume(PredicateTrigger(ch.id.toString, smDef.sm, ch.singletonArgs.get))
                smCache
              case _ => s2.smCache
            }

            continuation(s2.copy(smCache = smCache3), v1)
          })

      case apply @ ast.Apply(e) =>
        val pve = ApplyFailed(apply)
        magicWandSupporter.applyWand(s, e, pve, v)(Q)

      case viper.silicon.extensions.TryBlock(body) =>
        var bodySucceeded = false
        val bodyResult = exec(s, body, v)((s1, v2) => {
          bodySucceeded = true
          Q(s1, v2)
        })
        if (bodySucceeded) bodyResult
        else Q(s, v)

      /* These cases should not occur when working with the CFG-representation of the program. */
      case   _: ast.Goto
           | _: ast.If
           | _: ast.Label
           | _: ast.Seqn
           | _: ast.Assume
           | _: ast.ExtensionStmt
           | _: ast.While => sys.error(s"Unexpected statement (${stmt.getClass.getName}): $stmt")
    }

    executed
  }

   private def ssaifyRhs(rhs: Term, name: String, typ: ast.Type, v: Verifier): Term = {
     rhs match {
       case _: Var | _: Literal =>
         rhs

       case _  =>
         /* 2018-06-05 Malte:
          *   This case was previously guarded by the condition
          *     rhs.existsDefined {
          *       case t if v.triggerGenerator.isForbiddenInTrigger(t) => true
          *     }
          *   and followed by a catch-all case in which rhs was returned.
          *   However, reducing the number of fresh symbols does not appear to improve
          *   performance; instead, it can cause an exponential blow-up in term size, as
          *   reported by Silicon issue #328.
          */
         val t = v.decider.fresh(name, v.symbolConverter.toSort(typ))
         v.decider.assume(t === rhs)

         t
     }
   }

  private val hack407_method_name_prefix = "___silicon_hack407_havoc_all_"

  def hack407_havoc_all_resources_method_name(id: String): String = s"$hack407_method_name_prefix$id"

  def hack407_havoc_all_resources_method_call(id: String): ast.MethodCall = {
    ast.MethodCall(
      methodName = hack407_havoc_all_resources_method_name(id),
      args = Vector.empty,
      targets = Vector.empty
    )(ast.NoPosition, ast.NoInfo, ast.NoTrafos)
  }

  private val hack510_method_name = "___silicon_hack510_consolidate_state"
}<|MERGE_RESOLUTION|>--- conflicted
+++ resolved
@@ -108,7 +108,6 @@
     if (edges.isEmpty) {
       Q(s, v)
     } else if (edges.length == 1) {
-<<<<<<< HEAD
       follow(s, edges.head, v, joinPoint)(Q)
     } else if (edges.length == 2) {
       val edge1 = edges.head.asInstanceOf[ConditionalEdge[ast.Stmt, ast.Exp]]
@@ -173,19 +172,6 @@
           }
           SymbExLogger.currentLog().endBranchPoint(uidBranchPoint)
           res
-=======
-      follow(s, edges.head, v)(Q)
-    } else {
-      val uidBranchPoint = SymbExLogger.currentLog().insertBranchPoint(edges.length)
-      val res = edges.zipWithIndex.foldLeft(Success(): VerificationResult) {
-        case (fatalResult: FatalResult, _) => fatalResult
-        case (_, (edge, edgeIndex)) =>
-          if (edgeIndex != 0) {
-            SymbExLogger.currentLog().switchToNextBranch(uidBranchPoint)
-          }
-          SymbExLogger.currentLog().markReachable(uidBranchPoint)
-          follow(s, edge, v)(Q)
->>>>>>> 4dbb81fc
       }
 
     } else {
