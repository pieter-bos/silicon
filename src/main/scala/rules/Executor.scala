// This Source Code Form is subject to the terms of the Mozilla Public
// License, v. 2.0. If a copy of the MPL was not distributed with this
// file, You can obtain one at http://mozilla.org/MPL/2.0/.
//
// Copyright (c) 2011-2019 ETH Zurich.

package viper.silicon.rules

import scala.annotation.unused
import viper.silver.cfg.silver.SilverCfg
import viper.silver.cfg.silver.SilverCfg.{SilverBlock, SilverEdge}
import viper.silver.verifier.{CounterexampleTransformer, PartialVerificationError}
import viper.silver.verifier.errors._
import viper.silver.verifier.reasons._
import viper.silver.{ast, cfg}
import viper.silicon.common.collections.immutable.InsertionOrderedSet
import viper.silicon.decider.RecordedPathConditions
import viper.silicon.interfaces._
import viper.silicon.logger.SymbExLogger
import viper.silicon.logger.records.data.{CommentRecord, ConditionalEdgeRecord, ExecuteRecord, MethodCallRecord}
import viper.silicon.resources.FieldID
import viper.silicon.state._
import viper.silicon.state.terms._
import viper.silicon.state.terms.predef.`?r`
import viper.silicon.utils.freshSnap
import viper.silicon.verifier.Verifier
import viper.silver.cfg.ConditionalEdge

trait ExecutionRules extends SymbolicExecutionRules {
  def exec(s: State,
           cfg: SilverCfg,
           v: Verifier)
          (Q: (State, Verifier) => VerificationResult)
          : VerificationResult

  def exec(s: State, stmt: ast.Stmt, v: Verifier)
          (Q: (State, Verifier) => VerificationResult)
          : VerificationResult

  def execs(s: State, stmts: Seq[ast.Stmt], v: Verifier)
           (Q: (State, Verifier) => VerificationResult)
           : VerificationResult
}

object executor extends ExecutionRules {
  import consumer._
  import evaluator._
  import producer._

  private def follow(s: State, edge: SilverEdge, v: Verifier)
                    (Q: (State, Verifier) => VerificationResult)
                    : VerificationResult = {

    edge match {
      case ce: cfg.ConditionalEdge[ast.Stmt, ast.Exp] =>
        val condEdgeRecord = new ConditionalEdgeRecord(ce.condition, s, v.decider.pcs)
        val sepIdentifier = v.symbExLog.openScope(condEdgeRecord)
        val s1 = handleOutEdge(s, edge, v)
        eval(s1, ce.condition, IfFailed(ce.condition), v)((s2, tCond, v1) =>
          /* Using branch(...) here ensures that the edge condition is recorded
           * as a branch condition on the pathcondition stack.
           */
          brancher.branch(s2, tCond, Some(ce.condition), v1)(
            (s3, v3) =>
              exec(s3, ce.target, ce.kind, v3)((s4, v4) => {
                v.symbExLog.closeScope(sepIdentifier)
                Q(s4, v4)
              }),
            (_, _)  => {
              v.symbExLog.closeScope(sepIdentifier)
              Success()
            }))

      case ue: cfg.UnconditionalEdge[ast.Stmt, ast.Exp] =>
        val s1 = handleOutEdge(s, edge, v)
        exec(s1, ue.target, ue.kind, v)(Q)
    }
  }

  def handleOutEdge(s: State, edge: SilverEdge, v: Verifier): State = {
    edge.kind match {
      case cfg.Kind.Out =>
        val (fr1, h1) = v.stateConsolidator.merge(s.functionRecorder, s.h, s.invariantContexts.head, v)
        val s1 = s.copy(functionRecorder = fr1, h = h1,
          invariantContexts = s.invariantContexts.tail)
        s1
      case _ =>
        /* No need to do anything special. See also the handling of loop heads in exec below. */
        s
    }
  }

  private def follows(s: State,
                      edges: Seq[SilverEdge],
                      @unused pvef: ast.Exp => PartialVerificationError,
                      v: Verifier)
                     (Q: (State, Verifier) => VerificationResult)
                     : VerificationResult = {

    if (edges.isEmpty) {
      Q(s, v)
    } else if (edges.length == 1) {
      follow(s, edges.head, v)(Q)
    } else {
      edges match {
        case Seq(thenEdge@ConditionalEdge(cond1, _, _, _), elseEdge@ConditionalEdge(cond2, _, _, _))
            if Verifier.config.parallelizeBranches() && cond2 == ast.Not(cond1)()  =>
          val condEdgeRecord = new ConditionalEdgeRecord(thenEdge.condition, s, v.decider.pcs)
          val sepIdentifier = v.symbExLog.openScope(condEdgeRecord)
          val res = eval(s, thenEdge.condition, IfFailed(thenEdge.condition), v)((s2, tCond, v1) =>
            brancher.branch(s2, tCond, Some(thenEdge.condition), v1)(
<<<<<<< HEAD
              (s3, v3) =>
                exec(s3, thenEdge.target, thenEdge.kind, v3)((s4, v4) => {
                  v.symbExLog.closeScope(sepIdentifier)
                  val branchRes = Q(s4, v4)
                  branchRes
                }),
              (s3, v3) =>
                exec(s3, elseEdge.target, elseEdge.kind, v3)((s4, v4) => {
                  v.symbExLog.closeScope(sepIdentifier)
=======
              (s3, v3) => {
                val s3p = handleOutEdge(s3, thenEdge, v3)
                exec(s3p, thenEdge.target, thenEdge.kind, v3)((s4, v4) => {
                  SymbExLogger.currentLog().closeScope(sepIdentifier)
                  val branchRes = Q(s4, v4)
                  branchRes
                })
              },
              (s3, v3) => {
                val s3p = handleOutEdge(s3, elseEdge, v3)
                exec(s3p, elseEdge.target, elseEdge.kind, v3)((s4, v4) => {
                  SymbExLogger.currentLog().closeScope(sepIdentifier)
>>>>>>> 3462c2d0
                  Q(s4, v4)
                })
              }))
          res
        case _ =>
          val uidBranchPoint = v.symbExLog.insertBranchPoint(edges.length)
          val res = edges.zipWithIndex.foldLeft(Success(): VerificationResult) {
            case (result: VerificationResult, (edge, edgeIndex)) =>
              if (edgeIndex != 0) {
                v.symbExLog.switchToNextBranch(uidBranchPoint)
              }
              v.symbExLog.markReachable(uidBranchPoint)
              result combine follow(s, edge, v)(Q)
          }
          v.symbExLog.endBranchPoint(uidBranchPoint)
          res
      }
    }
  }

  def exec(s: State, graph: SilverCfg, v: Verifier)
          (Q: (State, Verifier) => VerificationResult)
          : VerificationResult = {

    exec(s, graph.entry, cfg.Kind.Normal, v)(Q)
  }

  def exec(s: State, block: SilverBlock, incomingEdgeKind: cfg.Kind.Value, v: Verifier)
          (Q: (State, Verifier) => VerificationResult)
          : VerificationResult = {

    block match {
      case cfg.StatementBlock(stmt) =>
        execs(s, stmt, v)((s1, v1) =>
          follows(s1, magicWandSupporter.getOutEdges(s1, block), IfFailed, v1)(Q))

      case   _: cfg.PreconditionBlock[ast.Stmt, ast.Exp]
           | _: cfg.PostconditionBlock[ast.Stmt, ast.Exp] =>

        /* It is expected that the CFG of a method *body* is executed, not that of
         * the whole method (which includes pre-/postcondition blocks).
         * See also the MethodSupporter.
         */
        sys.error(s"Unexpected block: $block")

      case block @ cfg.LoopHeadBlock(invs, stmts, _) =>
        incomingEdgeKind match {
          case cfg.Kind.In =>
            /* We've reached a loop head block via an in-edge. Steps to perform:
             *   - Check loop invariant for self-framingness
             *   - Check that the loop guard is framed by the invariant
             *   - Exhale invariant of the target block
             *   - Push leftover state onto invariant context stack
             *   - Create state in which to execute the loop body by producing the
             *     invariant into an empty heap
             *   - Execute the statements in the loop head block
             *   - Follow the outgoing edges
             */

            /* Havoc local variables that are assigned to in the loop body */
            val wvs = s.methodCfg.writtenVars(block)
              /* TODO: BUG: Variables declared by LetWand show up in this list, but shouldn't! */

            val gBody = Store(wvs.foldLeft(s.g.values)((map, x) => map.updated(x, v.decider.fresh(x))))
            val sBody = s.copy(g = gBody, h = Heap())

            val edges = s.methodCfg.outEdges(block)
            val (outEdges, otherEdges) = edges partition(_.kind == cfg.Kind.Out)
            val sortedEdges = otherEdges ++ outEdges
            val edgeConditions = sortedEdges.collect{case ce: cfg.ConditionalEdge[ast.Stmt, ast.Exp] => ce.condition}
                                            .distinct

            type PhaseData = (State, RecordedPathConditions, Set[FunctionDecl])
            var phase1data: Vector[PhaseData] = Vector.empty

            (executionFlowController.locally(sBody, v)((s0, v0) => {
                v0.decider.prover.comment("Loop head block: Check well-definedness of invariant")
                val mark = v0.decider.setPathConditionMark()
                produces(s0, freshSnap, invs, ContractNotWellformed, v0)((s1, v1) => {
                  phase1data = phase1data :+ (s1,
                                              v1.decider.pcs.after(mark),
                                              v1.decider.freshFunctions /* [BRANCH-PARALLELISATION] */)
                  v1.decider.prover.comment("Loop head block: Check well-definedness of edge conditions")
                  edgeConditions.foldLeft(Success(): VerificationResult) {
                    case (fatalResult: FatalResult, _) => fatalResult
                    case (intermediateResult, eCond) =>
                      intermediateResult && executionFlowController.locally(s1, v1)((s2, v2) => {
                        eval(s2, eCond, WhileFailed(eCond), v2)((_, _, _) =>
                          Success())})}})})
            && executionFlowController.locally(s, v)((s0, v0) => {
                v0.decider.prover.comment("Loop head block: Establish invariant")
                consumes(s0, invs, LoopInvariantNotEstablished, v0)((sLeftover, _, v1) => {
                  v1.decider.prover.comment("Loop head block: Execute statements of loop head block (in invariant state)")
                  phase1data.foldLeft(Success(): VerificationResult) {
                    case (fatalResult: FatalResult, _) => fatalResult
                    case (intermediateResult, (s1, pcs, ff1)) => /* [BRANCH-PARALLELISATION] ff1 */
                      val s2 = s1.copy(invariantContexts = sLeftover.h +: s1.invariantContexts)
                      intermediateResult && executionFlowController.locally(s2, v1)((s3, v2) => {
                        v2.decider.declareAndRecordAsFreshFunctions(ff1 -- v2.decider.freshFunctions) /* [BRANCH-PARALLELISATION] */
                        v2.decider.assume(pcs.assumptions)
                        v2.decider.prover.saturate(Verifier.config.proverSaturationTimeouts.afterContract)
                        if (v2.decider.checkSmoke())
                          Success()
                        else {
                          execs(s3, stmts, v2)((s4, v3) => {
                            v3.decider.prover.comment("Loop head block: Follow loop-internal edges")
                            follows(s4, sortedEdges, WhileFailed, v3)(Q)})}})}})}))

          case _ =>
            /* We've reached a loop head block via an edge other than an in-edge: a normal edge or
             * and out-edge. We consider this edge to be a back-edge and we break the cycle by
             * attempting to re-establish the invariant.
             */
            v.decider.prover.comment("Loop head block: Re-establish invariant")
            consumes(s, invs, e => LoopInvariantNotPreserved(e), v)((_, _, _) =>
              Success())
        }
    }
  }

  def execs(s: State, stmts: Seq[ast.Stmt], v: Verifier)
           (Q: (State, Verifier) => VerificationResult)
           : VerificationResult =

    if(stmts.nonEmpty)
      exec(s, stmts.head, v)((s1, v1) =>
        execs(s1, stmts.tail, v1)(Q))
    else
      Q(s, v)

  def exec(s: State, stmt: ast.Stmt, v: Verifier)
          (Q: (State, Verifier) => VerificationResult)
          : VerificationResult = {
    val sepIdentifier = v.symbExLog.openScope(new ExecuteRecord(stmt, s, v.decider.pcs))
    exec2(s, stmt, v)((s1, v1) => {
      v.symbExLog.closeScope(sepIdentifier)
      Q(s1, v1)})
  }

  def exec2(state: State, stmt: ast.Stmt, v: Verifier)
           (continuation: (State, Verifier) => VerificationResult)
           : VerificationResult = {

    val s = state.copy(h = magicWandSupporter.getExecutionHeap(state))
    val Q: (State, Verifier) => VerificationResult = (s, v) => {
      continuation(magicWandSupporter.moveToReserveHeap(s, v), v)}

    /* For debugging-purposes only */
    stmt match {
      case _: ast.Seqn =>
      case _ =>
        v.logger.debug(s"\nEXECUTE ${viper.silicon.utils.ast.sourceLineColumn(stmt)}: $stmt")
        v.logger.debug(v.stateFormatter.format(s, v.decider.pcs))
        if (s.reserveHeaps.nonEmpty)
          v.logger.debug("hR = " + s.reserveHeaps.map(v.stateFormatter.format).mkString("", ",\n     ", ""))
        v.decider.prover.comment("[exec]")
        v.decider.prover.comment(stmt.toString())
    }

    val executed = stmt match {
      case ast.Seqn(stmts, _) =>
        execs(s, stmts, v)(Q)

      case ast.Label(name, _) =>
        val s1 = s.copy(oldHeaps = s.oldHeaps + (name -> magicWandSupporter.getEvalHeap(s)))
        Q(s1, v)

      case ast.LocalVarDeclStmt(decl) =>
        val x = decl.localVar
        val t = v.decider.fresh(x.name, v.symbolConverter.toSort(x.typ))
        Q(s.copy(g = s.g + (x -> t)), v)

      case ass @ ast.LocalVarAssign(x, rhs) =>
        eval(s, rhs, AssignmentFailed(ass), v)((s1, tRhs, v1) => {
          val t = ssaifyRhs(tRhs, x.name, x.typ, v)
          Q(s1.copy(g = s1.g + (x, t)), v1)})

      /* TODO: Encode assignments e1.f := e2 as
       *         exhale acc(e1.f)
       *         inhale acc(e1.f) && e1.f == e2
       *       and benchmark possible performance effects.
       */

      /* Assignment for a field that contains quantified chunks */
      case ass @ ast.FieldAssign(fa @ ast.FieldAccess(eRcvr, field), rhs)
              if s.qpFields.contains(field) =>

        assert(!s.exhaleExt)
        val pve = AssignmentFailed(ass)
        eval(s, eRcvr, pve, v)((s1, tRcvr, v1) =>
          eval(s1, rhs, pve, v1)((s2, tRhs, v2) => {
            val (relevantChunks, otherChunks) =
              quantifiedChunkSupporter.splitHeap[QuantifiedFieldChunk](s2.h, BasicChunkIdentifier(field.name))
            val hints = quantifiedChunkSupporter.extractHints(None, Seq(tRcvr))
            val chunkOrderHeuristics = quantifiedChunkSupporter.hintBasedChunkOrderHeuristic(hints)
            val s2p = if (s2.heapDependentTriggers.contains(field)){
              val (smDef1, smCache1) =
                quantifiedChunkSupporter.summarisingSnapshotMap(
                  s2, field, Seq(`?r`), relevantChunks, v1)
              v2.decider.assume(FieldTrigger(field.name, smDef1.sm, tRcvr))
              s2.copy(smCache = smCache1)
            } else {
              s2
            }
            v2.decider.clearModel()
            val result = quantifiedChunkSupporter.removePermissions(
              s2p,
              relevantChunks,
              Seq(`?r`),
              `?r` === tRcvr,
              field,
              FullPerm(),
              chunkOrderHeuristics,
              v2
            )
            result match {
              case (Complete(), s3, remainingChunks) =>
                val h3 = Heap(remainingChunks ++ otherChunks)
                val (sm, smValueDef) = quantifiedChunkSupporter.singletonSnapshotMap(s3, field, Seq(tRcvr), tRhs, v2)
                v1.decider.prover.comment("Definitional axioms for singleton-FVF's value")
                v1.decider.assume(smValueDef)
                val ch = quantifiedChunkSupporter.createSingletonQuantifiedChunk(Seq(`?r`), field, Seq(tRcvr), FullPerm(), sm, s.program)
                if (s3.heapDependentTriggers.contains(field))
                  v1.decider.assume(FieldTrigger(field.name, sm, tRcvr))
                Q(s3.copy(h = h3 + ch), v2)
              case (Incomplete(_), s3, _) =>
                createFailure(pve dueTo InsufficientPermission(fa), v2, s3)}}))

      case ass @ ast.FieldAssign(fa @ ast.FieldAccess(eRcvr, field), rhs) =>
        assert(!s.exhaleExt)
        val pve = AssignmentFailed(ass)
        eval(s, eRcvr, pve, v)((s1, tRcvr, v1) =>
          eval(s1, rhs, pve, v1)((s2, tRhs, v2) => {
            val resource = fa.res(s.program)
            val ve = pve dueTo InsufficientPermission(fa)
            val description = s"consume ${ass.pos}: $ass"
            chunkSupporter.consume(s2, s2.h, resource, Seq(tRcvr), FullPerm(), ve, v2, description)((s3, h3, _, v3) => {
              val tSnap = ssaifyRhs(tRhs, field.name, field.typ, v3)
              val id = BasicChunkIdentifier(field.name)
              val newChunk = BasicChunk(FieldID, id, Seq(tRcvr), tSnap, FullPerm())
              chunkSupporter.produce(s3, h3, newChunk, v3)((s4, h4, v4) =>
                Q(s4.copy(h = h4), v4))
            })
          })
        )

      case ast.NewStmt(x, fields) =>
        val tRcvr = v.decider.fresh(x)
        v.decider.assume(tRcvr !== Null())
        val newChunks = fields map (field => {
          val p = FullPerm()
          val snap = v.decider.fresh(field.name, v.symbolConverter.toSort(field.typ))
          if (s.qpFields.contains(field)) {
            val (sm, smValueDef) = quantifiedChunkSupporter.singletonSnapshotMap(s, field, Seq(tRcvr), snap, v)
            v.decider.prover.comment("Definitional axioms for singleton-FVF's value")
            v.decider.assume(smValueDef)
            quantifiedChunkSupporter.createSingletonQuantifiedChunk(Seq(`?r`), field, Seq(tRcvr), p, sm, s.program)
          } else {
            BasicChunk(FieldID, BasicChunkIdentifier(field.name), Seq(tRcvr), snap, p)
          }
        })
        val ts = viper.silicon.state.utils.computeReferenceDisjointnesses(s, tRcvr)
        val s1 = s.copy(g = s.g + (x, tRcvr), h = s.h + Heap(newChunks))
        v.decider.assume(ts)
        Q(s1, v)

      case inhale @ ast.Inhale(a) => a match {
        case _: ast.FalseLit =>
          /* We're done */
          Success()
        case _ =>
          produce(s, freshSnap, a, InhaleFailed(inhale), v)((s1, v1) => {
            v1.decider.prover.saturate(Verifier.config.proverSaturationTimeouts.afterInhale)
            Q(s1, v1)})
      }

      case exhale @ ast.Exhale(a) =>
        val pve = ExhaleFailed(exhale)
        consume(s, a, pve, v)((s1, _, v1) =>
          Q(s1, v1))

      case assert @ ast.Assert(a: ast.FalseLit) =>
        /* "assert false" triggers a smoke check. If successful, we backtrack. */
        executionFlowController.tryOrFail0(s.copy(h = magicWandSupporter.getEvalHeap(s)), v)((s1, v1, QS) => {
          if (v1.decider.checkSmoke())
            QS(s1.copy(h = s.h), v1)
          else
            createFailure(AssertFailed(assert) dueTo AssertionFalse(a), v1, s1, true)
        })((_, _) => Success())

      case assert @ ast.Assert(a) if Verifier.config.disableSubsumption() =>
        val r =
          consume(s, a, AssertFailed(assert), v)((_, _, _) =>
            Success())

        r combine Q(s, v)

      case assert @ ast.Assert(a) =>
        val pve = AssertFailed(assert)

        if (s.exhaleExt) {
          Predef.assert(s.h.values.isEmpty)
          Predef.assert(s.reserveHeaps.head.values.isEmpty)

          /* When exhaleExt is set magicWandSupporter.transfer is used to transfer permissions to
           * hUsed (reserveHeaps.head) instead of consuming them. hUsed is later discarded and replaced
           * by s.h. By copying hUsed to s.h the contained permissions remain available inside the wand.
           */
          consume(s, a, pve, v)((s2, _, v1) => {
            Q(s2.copy(h = s2.reserveHeaps.head), v1)
          })
        } else
          consume(s, a, pve, v)((s1, _, v1) => {
            val s2 = s1.copy(h = s.h, reserveHeaps = s.reserveHeaps)
            Q(s2, v1)})

      // Calling hack407_R() results in Silicon efficiently havocking all instances of resource R.
      // See also Silicon issue #407.
      case ast.MethodCall(methodName, _, _)
          if !Verifier.config.disableHavocHack407() && methodName.startsWith(hack407_method_name_prefix) =>

        val resourceName = methodName.stripPrefix(hack407_method_name_prefix)
        val member = s.program.collectFirst {
          case m: ast.Field if m.name == resourceName => m
          case m: ast.Predicate if m.name == resourceName => m
        }.getOrElse(sys.error(s"Found $methodName, but no matching field or predicate $resourceName"))
        val h1 = Heap(s.h.values.map {
          case bc: BasicChunk if bc.id.name == member.name =>
            bc.withSnap(freshSnap(bc.snap.sort, v))
          case qfc: QuantifiedFieldChunk if qfc.id.name == member.name =>
            qfc.withSnapshotMap(freshSnap(qfc.fvf.sort, v))
          case qpc: QuantifiedPredicateChunk if qpc.id.name == member.name =>
            qpc.withSnapshotMap(freshSnap(qpc.psf.sort, v))
          case other =>
            other})
        Q(s.copy(h = h1), v)

      // Calling hack510() triggers a state consolidation.
      // See also Silicon issue #510.
      case ast.MethodCall(`hack510_method_name`, _, _) =>
        val s1 = v.stateConsolidator.consolidate(s, v)
        Q(s1, v)

      case call @ ast.MethodCall(methodName, eArgs, lhs) =>
        val meth = s.program.findMethod(methodName)
        val fargs = meth.formalArgs.map(_.localVar)
        val formalsToActuals: Map[ast.LocalVar, ast.Exp] = fargs.zip(eArgs).to(Map)
        val reasonTransformer = (n: viper.silver.verifier.errors.ErrorNode) => n.replace(formalsToActuals)
        val pveCall = CallFailed(call).withReasonNodeTransformed(reasonTransformer)

        val mcLog = new MethodCallRecord(call, s, v.decider.pcs)
        val currentLog = v.symbExLog
        val sepIdentifier = currentLog.openScope(mcLog)
        val paramLog = new CommentRecord("Parameters", s, v.decider.pcs)
        val paramId = currentLog.openScope(paramLog)
        evals(s, eArgs, _ => pveCall, v)((s1, tArgs, v1) => {
          currentLog.closeScope(paramId)
          val exampleTrafo = CounterexampleTransformer({
            case ce: SiliconCounterexample => ce.withStore(s1.g)
            case ce => ce
          })
          val pvePre = ErrorWrapperWithExampleTransformer(PreconditionInCallFalse(call).withReasonNodeTransformed(reasonTransformer), exampleTrafo)
          val preCondLog = new CommentRecord("Precondition", s1, v1.decider.pcs)
          val preCondId = currentLog.openScope(preCondLog)
          val s2 = s1.copy(g = Store(fargs.zip(tArgs)),
                           recordVisited = true)
          consumes(s2, meth.pres, _ => pvePre, v1)((s3, _, v2) => {
            currentLog.closeScope(preCondId)
            val postCondLog = new CommentRecord("Postcondition", s3, v2.decider.pcs)
            val postCondId = currentLog.openScope(postCondLog)
            val outs = meth.formalReturns.map(_.localVar)
            val gOuts = Store(outs.map(x => (x, v2.decider.fresh(x))).toMap)
            val s4 = s3.copy(g = s3.g + gOuts, oldHeaps = s3.oldHeaps + (Verifier.PRE_STATE_LABEL -> s1.h))
            produces(s4, freshSnap, meth.posts, _ => pveCall, v2)((s5, v3) => {
              currentLog.closeScope(postCondId)
              v3.decider.prover.saturate(Verifier.config.proverSaturationTimeouts.afterContract)
              val gLhs = Store(lhs.zip(outs)
                              .map(p => (p._1, s5.g(p._2))).toMap)
              val s6 = s5.copy(g = s1.g + gLhs,
                               oldHeaps = s1.oldHeaps,
                               recordVisited = s1.recordVisited)
              currentLog.closeScope(sepIdentifier)
              Q(s6, v3)})})})

      case fold @ ast.Fold(ast.PredicateAccessPredicate(ast.PredicateAccess(eArgs, predicateName), ePerm)) =>
        val predicate = s.program.findPredicate(predicateName)
        val pve = FoldFailed(fold)
        evals(s, eArgs, _ => pve, v)((s1, tArgs, v1) =>
          eval(s1, ePerm, pve, v1)((s2, tPerm, v2) =>
            permissionSupporter.assertNotNegative(s2, tPerm, ePerm, pve, v2)((s3, v3) => {
              val wildcards = s3.constrainableARPs -- s1.constrainableARPs
              predicateSupporter.fold(s3, predicate, tArgs, tPerm, wildcards, pve, v3)(Q)})))

      case unfold @ ast.Unfold(ast.PredicateAccessPredicate(pa @ ast.PredicateAccess(eArgs, predicateName), ePerm)) =>
        val predicate = s.program.findPredicate(predicateName)
        val pve = UnfoldFailed(unfold)
        evals(s, eArgs, _ => pve, v)((s1, tArgs, v1) =>
          eval(s1, ePerm, pve, v1)((s2, tPerm, v2) => {

            val smCache1 = if (s2.qpPredicates.contains(predicate) && s2.heapDependentTriggers.contains(predicate)) {
              val (relevantChunks, _) =
                quantifiedChunkSupporter.splitHeap[QuantifiedPredicateChunk](s2.h, BasicChunkIdentifier(predicateName))
              val (smDef1, smCache1) =
                quantifiedChunkSupporter.summarisingSnapshotMap(
                  s2, predicate, s2.predicateFormalVarMap(predicate), relevantChunks, v2)
              v2.decider.assume(PredicateTrigger(predicate.name, smDef1.sm, tArgs))
              smCache1
            } else {
              s2.smCache
            }

            permissionSupporter.assertNotNegative(s2, tPerm, ePerm, pve, v2)((s3, v3) => {
              val wildcards = s3.constrainableARPs -- s1.constrainableARPs
              predicateSupporter.unfold(s3.copy(smCache = smCache1), predicate, tArgs, tPerm, wildcards, pve, v3, pa)(Q)
            })
          }))

      case pckg @ ast.Package(wand, proofScript) =>
        val pve = PackageFailed(pckg)
          magicWandSupporter.packageWand(s, wand, proofScript, pve, v)((s1, chWand, v1) => {

            val hOps = s1.reserveHeaps.head + chWand
            assert(s.exhaleExt || s1.reserveHeaps.length == 1)
            val s2 =
              if (s.exhaleExt) {
                s1.copy(h = Heap(),
                        exhaleExt = true,
                        /* It is assumed, that s.reserveHeaps.head (hUsed) is not used or changed
                         * by the packageWand method. hUsed is normally used during transferring
                         * consume to store permissions that have already been consumed. The
                         * permissions on this heap should be discarded after a statement finishes
                         * execution. hUsed should therefore be empty unless the package statement
                         * was triggered by heuristics during a consume operation.
                         */
                        reserveHeaps = s.reserveHeaps.head +: hOps +: s1.reserveHeaps.tail)
              } else {
                /* c1.reserveHeap is expected to be [σ.h'], i.e. the remainder of σ.h */
                s1.copy(h = hOps,
                        exhaleExt = false,
                        reserveHeaps = Nil)
              }
            assert(s2.reserveHeaps.length == s.reserveHeaps.length)

            val smCache3 = chWand match {
              case ch: QuantifiedMagicWandChunk if s2.heapDependentTriggers.contains(MagicWandIdentifier(wand, s2.program)) =>
                val (relevantChunks, _) =
                  quantifiedChunkSupporter.splitHeap[QuantifiedMagicWandChunk](s2.h, ch.id)
                val bodyVars = wand.subexpressionsToEvaluate(s.program)
                val formalVars = bodyVars.indices.toList.map(i => Var(Identifier(s"x$i"), v1.symbolConverter.toSort(bodyVars(i).typ)))
                val (smDef, smCache) =
                  quantifiedChunkSupporter.summarisingSnapshotMap(
                    s2, wand, formalVars, relevantChunks, v1)
                v1.decider.assume(PredicateTrigger(ch.id.toString, smDef.sm, ch.singletonArgs.get))
                smCache
              case _ => s2.smCache
            }

            continuation(s2.copy(smCache = smCache3), v1)
          })

      case apply @ ast.Apply(e) =>
        val pve = ApplyFailed(apply)
        magicWandSupporter.applyWand(s, e, pve, v)(Q)

      case viper.silicon.extensions.TryBlock(body) =>
        var bodySucceeded = false
        val bodyResult = exec(s, body, v)((s1, v2) => {
          bodySucceeded = true
          Q(s1, v2)
        })
        if (bodySucceeded) bodyResult
        else Q(s, v)

      /* These cases should not occur when working with the CFG-representation of the program. */
      case   _: ast.Goto
           | _: ast.If
           | _: ast.Label
           | _: ast.Seqn
           | _: ast.Assume
           | _: ast.ExtensionStmt
           | _: ast.While => sys.error(s"Unexpected statement (${stmt.getClass.getName}): $stmt")
    }

    executed
  }

   private def ssaifyRhs(rhs: Term, name: String, typ: ast.Type, v: Verifier): Term = {
     rhs match {
       case _: Var | _: Literal =>
         rhs

       case _  =>
         /* 2018-06-05 Malte:
          *   This case was previously guarded by the condition
          *     rhs.existsDefined {
          *       case t if v.triggerGenerator.isForbiddenInTrigger(t) => true
          *     }
          *   and followed by a catch-all case in which rhs was returned.
          *   However, reducing the number of fresh symbols does not appear to improve
          *   performance; instead, it can cause an exponential blow-up in term size, as
          *   reported by Silicon issue #328.
          */
         val t = v.decider.fresh(name, v.symbolConverter.toSort(typ))
         v.decider.assume(t === rhs)

         t
     }
   }

  private val hack407_method_name_prefix = "___silicon_hack407_havoc_all_"

  def hack407_havoc_all_resources_method_name(id: String): String = s"$hack407_method_name_prefix$id"

  def hack407_havoc_all_resources_method_call(id: String): ast.MethodCall = {
    ast.MethodCall(
      methodName = hack407_havoc_all_resources_method_name(id),
      args = Vector.empty,
      targets = Vector.empty
    )(ast.NoPosition, ast.NoInfo, ast.NoTrafos)
  }

  private val hack510_method_name = "___silicon_hack510_consolidate_state"
}<|MERGE_RESOLUTION|>--- conflicted
+++ resolved
@@ -109,21 +109,10 @@
           val sepIdentifier = v.symbExLog.openScope(condEdgeRecord)
           val res = eval(s, thenEdge.condition, IfFailed(thenEdge.condition), v)((s2, tCond, v1) =>
             brancher.branch(s2, tCond, Some(thenEdge.condition), v1)(
-<<<<<<< HEAD
-              (s3, v3) =>
-                exec(s3, thenEdge.target, thenEdge.kind, v3)((s4, v4) => {
-                  v.symbExLog.closeScope(sepIdentifier)
-                  val branchRes = Q(s4, v4)
-                  branchRes
-                }),
-              (s3, v3) =>
-                exec(s3, elseEdge.target, elseEdge.kind, v3)((s4, v4) => {
-                  v.symbExLog.closeScope(sepIdentifier)
-=======
               (s3, v3) => {
                 val s3p = handleOutEdge(s3, thenEdge, v3)
                 exec(s3p, thenEdge.target, thenEdge.kind, v3)((s4, v4) => {
-                  SymbExLogger.currentLog().closeScope(sepIdentifier)
+                  v.symbExLog.closeScope(sepIdentifier)
                   val branchRes = Q(s4, v4)
                   branchRes
                 })
@@ -131,8 +120,7 @@
               (s3, v3) => {
                 val s3p = handleOutEdge(s3, elseEdge, v3)
                 exec(s3p, elseEdge.target, elseEdge.kind, v3)((s4, v4) => {
-                  SymbExLogger.currentLog().closeScope(sepIdentifier)
->>>>>>> 3462c2d0
+                  v.symbExLog.closeScope(sepIdentifier)
                   Q(s4, v4)
                 })
               }))
