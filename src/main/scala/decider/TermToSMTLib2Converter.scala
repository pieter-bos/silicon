--- conflicted
+++ resolved
@@ -39,16 +39,10 @@
     case sorts.Perm => "$Perm"
     case sorts.Snap => "$Snap"
     case sorts.Ref => "$Ref"
-<<<<<<< HEAD
-    case sorts.Seq(elementSort) => text("Seq<") <> render(elementSort) <> ">"
-    case sorts.Set(elementSort) => text("Set<") <> render(elementSort) <> ">"
-    case sorts.Multiset(elementSort) => text("Multiset<") <> render(elementSort) <> ">"
-    case sorts.Map(keySort, valueSort) => text("Map") <> "<" <> render(keySort) <> "~_" <> render(valueSort) <> ">"
-=======
+    case sorts.Map(keySort, valueSort) => text("Map") <> "<" <> doRender(keySort, true) <> "~_" <> doRender(valueSort, true) <> ">"
     case sorts.Seq(elementSort) => text("Seq<") <> doRender(elementSort, true) <> ">"
     case sorts.Set(elementSort) => text("Set<") <> doRender(elementSort, true) <> ">"
     case sorts.Multiset(elementSort) => text("Multiset<") <> doRender(elementSort, true) <> ">"
->>>>>>> cdc2e04a
     case sorts.UserSort(id) => render(id)
     case sorts.SMTSort(id) => if (alwaysSanitize) render(id) else id.name
 
