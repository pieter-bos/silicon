--- conflicted
+++ resolved
@@ -116,12 +116,8 @@
 
       val docTriggers =
         ssep(triggers.map(trigger => ssep((trigger.p map render).to[collection.immutable.Seq], space))
-<<<<<<< HEAD
-                     .map(d => ":pattern" <+> parens(d)).to[collection.immutable.Seq], line)
-=======
                      .map(d => ":pattern" <+> parens(d)).to[collection.immutable.Seq],
              line)
->>>>>>> feaf5586
 
       val docQid: Doc =
         if (name.isEmpty) empty
