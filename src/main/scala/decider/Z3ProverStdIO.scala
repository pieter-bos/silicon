--- conflicted
+++ resolved
@@ -61,141 +61,7 @@
     }
   }
 
-<<<<<<< HEAD
-  def statistics(): Map[String, String]= {
-    var repeat = true
-    var line = ""
-    var stats = scala.collection.immutable.SortedMap[String, String]()
-    val entryPattern = """\(?\s*:([A-za-z\-]+)\s+((?:\d+\.)?\d+)\)?""".r
-
-    writeLine("(get-info :all-statistics)")
-
-    do {
-      line = input.readLine()
-      comment(line)
-
-      /* Check that the first line starts with "(:". */
-      if (line.isEmpty && !line.startsWith("(:"))
-        throw Z3InteractionFailed(uniqueId, s"Unexpected output of Z3 while reading statistics: $line")
-
-      line match {
-        case entryPattern(entryName, entryNumber) =>
-          stats = stats + (entryName -> entryNumber)
-        case _ =>
-      }
-
-      repeat = !line.endsWith(")")
-    } while (repeat)
-
-    toMap(stats)
-  }
-
-  def comment(str: String) = {
-    val sanitisedStr =
-      str.replaceAll("\r", "")
-         .replaceAll("\n", "\n; ")
-
-    logToFile("; " + sanitisedStr)
-  }
-
-  def fresh(name: String, argSorts: Seq[Sort], resultSort: Sort) = {
-    val id = identifierFactory.fresh(name)
-    val fun = Fun(id, argSorts, resultSort)
-    val decl = FunctionDecl(fun)
-
-    emit(termConverter.convert(decl))
-
-    fun
-  }
-
-  def declare(decl: Decl): Unit = {
-    val str = termConverter.convert(decl)
-    emit(str)
-  }
-
-//  def resetAssertionCounter() { bookkeeper.assertionCounter = 0 }
-//  def resetAssumptionCounter() { bookkeeper.assumptionCounter = 0 }
-
-//  def resetCounters() {
-//    resetAssertionCounter()
-//    resetAssumptionCounter()
-//  }
-
-  /* TODO: Handle multi-line output, e.g. multiple error messages. */
-
-  private def readSuccess(): Unit = {
-    val answer = readLine()
-
-    if (answer != "success")
-      throw Z3InteractionFailed(uniqueId, s"Unexpected output of Z3. Expected 'success' but found: $answer")
-  }
-
-  private def readUnsat(): Boolean = readLine() match {
-    case "unsat" => true
-    case "sat" => false
-    case "unknown" => false
-
-    case result =>
-      throw Z3InteractionFailed(uniqueId, s"Unexpected output of Z3 while trying to refute an assertion: $result")
-  }
-
-  private def readModel(separator: String): String = {
-    try {
-      var endFound = false
-      val result = new StringBuilder
-      var firstTime = true
-      while (!endFound) {
-        val nextLine = input.readLine()
-        if (nextLine.trim().endsWith("\"") || (firstTime && !nextLine.startsWith("\""))) {
-          endFound = true
-        }
-        result.append(separator).append(nextLine)
-        firstTime = false
-      }
-      result.result()
-    } catch {
-      case e: Exception =>
-        println("Error reading model: " + e)
-        ""
-    }
-  }
-
-  private def readLine(): String = {
-    var repeat = true
-    var result = ""
-
-    while (repeat) {
-      result = input.readLine()
-      if (result.toLowerCase != "success") comment(result)
-
-      val warning = result.startsWith("WARNING")
-      if (warning) {
-        val msg = s"Z3 warning: $result"
-        reporter report InternalWarningMessage(msg)
-        logger warn msg
-      }
-
-      // When `smt.qi.profile` is `true`, Z3 periodically reports the quantifier instantiations using the format
-      // `[quantifier_instances] "<quantifier_id>" : <instances> : <maximum generation> : <maximum cost>`.
-      // See: https://github.com/Z3Prover/z3/issues/4522
-      val qiProfile = result.startsWith("[quantifier_instances]")
-      if (qiProfile) {
-        logger info result
-      }
-
-      repeat = warning || qiProfile
-    }
-
-    result
-  }
-
-  private def logToFile(str: String): Unit = {
-    if (logfileWriter != null) {
-      logfileWriter.println(str)
-    }
-=======
   protected def getProverPath(): Path = {
     Paths.get(Verifier.config.z3Exe)
->>>>>>> a1badb18
   }
 }