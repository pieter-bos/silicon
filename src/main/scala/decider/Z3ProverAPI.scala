--- conflicted
+++ resolved
@@ -49,12 +49,7 @@
   val boolParams = Map(
     "smt.delay_units" -> true,
     "smt.mbqi" -> false,
-<<<<<<< HEAD
-    // "pp.bv_literals" -> false,
-=======
-    "mbqi" -> false,
     //"pp.bv_literals" -> false,  // This is part of z3config.smt2 but Z3 won't accept it via API.
->>>>>>> 99453d68
     "model.v2" -> true
   )
   val intParams = Map(
