package semper
package silicon

import scala.collection.immutable.Stack
import com.weiglewilczek.slf4s.Logging
import sil.verifier.PartialVerificationError
import sil.verifier.errors.PreconditionInAppFalse
import sil.verifier.reasons.{InsufficientPermission, DivisionByZero, ReceiverNull, NonPositivePermission}
import reporting.{LocalIfBranching, Bookkeeper, Evaluating, DefaultContext, LocalAndBranching,
    ImplBranching, IfBranching, LocalImplBranching, LocalOrBranching}
import interfaces.{Evaluator, Consumer, Producer, VerificationResult, Failure, Success}
import interfaces.state.{ChunkIdentifier, Store, Heap, PathConditions, State, StateFormatter, StateFactory,
    FieldChunk}
import interfaces.decider.Decider
import interfaces.reporting.TraceView
import state.{MagicWandChunk, PredicateChunkIdentifier, FieldChunkIdentifier, SymbolConvert, DirectChunk}
import state.terms._
import state.terms.perms.IsPositive
import state.terms.implicits._
import supporters.MagicWandSupporter
import heap.QuantifiedChunkHelper

trait DefaultEvaluator[
                       ST <: Store[ST],
                       H <: Heap[H],
                       PC <: PathConditions[PC],
											 S <: State[ST, H, S],
											 TV <: TraceView[TV, ST, H, S]]
		extends Evaluator[DefaultFractionalPermissions, ST, H, S, DefaultContext[ST, H, S], TV] with HasLocalState
		{ this: Logging with Consumer[DefaultFractionalPermissions, DirectChunk, ST, H, S, DefaultContext[ST, H, S], TV]
										with Producer[DefaultFractionalPermissions, ST, H, S, DefaultContext[ST, H, S], TV]
										with Brancher[ST, H, S, DefaultContext[ST, H, S], TV] =>

  private type C = DefaultContext[ST, H, S]
  private type P = DefaultFractionalPermissions

	protected val decider: Decider[P, ST, H, PC, S, C, TV]
	import decider.{fresh, assume}

	protected val stateFactory: StateFactory[ST, H, S]
	import stateFactory._

	protected val symbolConverter: SymbolConvert
	import symbolConverter.toSort

  protected val stateUtils: StateUtils[ST, H, PC, S, C, TV]
  protected val magicWandSupporter: MagicWandSupporter[ST, H, PC, S, C]
	protected val stateFormatter: StateFormatter[ST, H, S, String]
	protected val config: Config
	protected val bookkeeper: Bookkeeper

  protected val quantifiedChunkHelper: QuantifiedChunkHelper[ST, H, PC, S, C, TV]

	private var fappCache: Map[Term, Set[Term]] = Map()
	private var fappCacheFrames: Stack[Map[Term, Set[Term]]] = Stack()
  private var quantifiedVars: Stack[Term] = Stack()

	def evals(σ: S, es: Seq[ast.Expression], pve: PartialVerificationError, c: C, tv: TV)
			     (Q: (List[Term], C) => VerificationResult)
           : VerificationResult =

		evals2(σ, es, Nil, pve, c, tv)((ts, c1) =>
			Q(ts, c1))

	def evalp(σ: S, p: ast.Expression, pve: PartialVerificationError, c: C, tv: TV)
			     (Q: (P, C) => VerificationResult)
           : VerificationResult = {

    eval(σ, p, pve, c, tv)((tp, c1) => tp match {
      case fp: DefaultFractionalPermissions => Q(fp, c1)
      case _ => Q(TermPerm(tp), c1)})
  }

	private def evals2(σ: S,
                     es: Seq[ast.Expression],
                     ts: List[Term],
                     pve: PartialVerificationError,
                     c: C,
                     tv: TV)
                    (Q: (List[Term], C) => VerificationResult)
                    : VerificationResult = {

		if (es.isEmpty)
			Q(ts.reverse, c)
		else
			eval(σ, es.head, pve, c, tv)((t, c1) =>
				evals2(σ, es.tail, t :: ts, pve, c1, tv)(Q))
	}

	def eval(σ: S, e: ast.Expression, pve: PartialVerificationError, c: C, tv: TV)
          (Q: (Term, C) => VerificationResult)
          : VerificationResult = {

		eval2(σ, e, pve, c, tv)((t, c1) =>
			Q(t, c1))
  }

  protected def eval2(σ: S, e: ast.Expression, pve: PartialVerificationError, c: C, tv: TV)
                     (Q: (Term, C) => VerificationResult)
                     : VerificationResult = {

    val tv1 = tv.stepInto(c, Evaluating[ST, H, S](σ, e))

    internalEval(σ, e, pve, c, tv1)((t, c1) => {
      tv1.currentStep.σPost = σ
      Q(t, c1)
    })
  }

	/* Attention: Only use eval(σ, e, m, c, tv)(Q) inside of internalEval, because
	 *   - eval adds an "Evaluating" operation to the context
	 *   - eval sets the source node of the resulting term
	 */
	private def internalEval(σ: S, e: ast.Expression, pve: PartialVerificationError, c: C, tv: TV)
                          (Q: (Term, C) => VerificationResult)
                          : VerificationResult = {

		/* For debugging only */
		e match {
			case  _: ast.True | _: ast.False | _: ast.NullLiteral | _: ast.IntegerLiteral | _: ast.FullPerm | _: ast.NoPerm
          | _: ast.Variable | _: ast.WildcardPerm | _: ast.FractionalPerm | _: ast.ResultLiteral
          | _: ast.WildcardPerm | _: ast.FieldAccess =>

			case _ =>
        logger.debug(s"\nEVAL ${e.pos}: $e")
				logger.debug(stateFormatter.format(σ))
        if (c.reserveHeap.nonEmpty)
          logger.debug("hR = " + stateFormatter.format(c.reserveHeap.get))
        decider.prover.logComment(s"[eval] $e")
		}

    /* Since commit 0cf1f26, evaluating unfoldings is a local operation, and it
     * might be tempting to think that we don't need to locally evaluate
     * Implies and Ite anymore. However, that is not true, because not all of
     * them occur in the context of an unfolding. They can also occur in a
     * pre/postcondition such as 'requires b1 ==> b2', in which case Silicon
     * still shouldn't branch.
     */

    /* TODO: LocalEvaluationResults collect contexts as well.
     *       However, only one context can be passed on to Q, and currently
     *       the one from the first LocalEvaluationResult is taken.
     *       This shouldn't be much of a problem, except maybe for debugging,
     *       as long as the context doesn't keep track of any crucial
     *       information. This may not always be the case, however. E.g., the
     *       Wands-Silicon prototype (for the rejected FM'14 paper) uses the
     *       context to record the reserve heap.
     */

    val resultTerm = e match {
      case ast.True() => Q(True(), c)
      case ast.False() => Q(False(), c)

      case ast.NullLiteral() => Q(Null(), c)
      case ast.IntegerLiteral(bigval) => Q(IntLiteral(bigval), c)

      case ast.Equals(e0, e1) => evalBinOp(σ, e0, e1, (p0: Term, p1: Term) => Eq(p0, p1, true), pve, c, tv)(Q)
      case ast.Unequals(e0, e1) => evalBinOp(σ, e0, e1, (p0: Term, p1: Term) => Not(Eq(p0, p1)), pve, c, tv)(Q)

      case v: ast.Variable => Q(σ.γ(v), c)

      case _: ast.FullPerm => Q(FullPerm(), c)
      case _: ast.NoPerm => Q(NoPerm(), c)

      case ast.FractionalPerm(e0, e1) =>
        evalPermOp(σ, e0, e1, (t0, t1) => FractionPerm(t0, t1), pve, c, tv)((tFP, c1) =>
          failIfDivByZero(σ, tFP, e1, tFP.d, TermPerm(0), pve, c1, tv)(Q))

      case _: ast.WildcardPerm =>
        val (tVar, tConstraints) = stateUtils.freshARP()
        assume(tConstraints)
        Q(WildcardPerm(tVar), c)

      case ast.CurrentPerm(locacc) =>
        withChunkIdentifier(σ, locacc, true, pve, c, tv)((id, c1) =>
          decider.getChunk[DirectChunk](σ, σ.h, id) match {
            case Some(ch) => Q(ch.perm, c1)
            case None => Q(NoPerm(), c1)
          })

/* Field access if the heap is quantified for that field */
      case fa: ast.FieldAccess if quantifiedChunkHelper.isQuantifiedFor(σ.h, fa.field.name) =>
        eval(σ, fa.rcv, pve, c, tv)((tRcvr, c1) =>
          quantifiedChunkHelper.value(σ, σ.h, tRcvr, fa.field, pve, fa, c, tv)((t) => {
            Q(t, c1)}))

      case fa: ast.FieldAccess =>
        withChunkIdentifier(σ, fa, true, pve, c, tv)((id, c1) => {
          decider.getChunk[FieldChunk](σ, σ.h, id) match {
            case Some(ch) =>
              Q(ch.value, c)
            case None if c.reserveEvalHeap.nonEmpty =>
              decider.getChunk[FieldChunk](σ, c.reserveEvalHeap.get, id) match {
                case Some(ch) => Q(ch.value, c)
                case None => Failure[C, ST, H, S, TV](pve dueTo InsufficientPermission(fa), c, tv)}
            case None =>
              Failure[C, ST, H, S, TV](pve dueTo InsufficientPermission(fa), c, tv)}})
      

      case ast.Not(e0) =>
        eval(σ, e0, pve, c, tv)((t0, c1) =>
          Q(Not(t0), c1))

      case ast.IntNeg(e0) =>
        eval(σ, e0, pve, c, tv)((t0, c1) =>
          Q(Minus(0, t0), c1))

      case ast.Old(e0) => eval(σ \ σ.g, e0, pve, c, tv)(Q)
      case ast.PackageOld(e0) => eval(σ \ c.poldHeap.get, e0, pve, c, tv)(Q)
      case ast.ApplyOld(e0) => eval(σ \ c.givenHeap.get, e0, pve, c, tv)(Q)

      /* Strict evaluation of AND */
      case ast.And(e0, e1) if config.disableShortCircuitingEvaluations() =>
        evalBinOp(σ, e0, e1, And, pve, c, tv)(Q)

      /* Short-circuiting evaluation of AND */
      case ast.And(e0, e1) =>
        /* TODO: It should no longer be possible to accumulate local results, because
         *       all branching constructs are locally evaluated themselves.
         *       Hence, implement evaluation of AND similar to that of OR.
         *       Try to reuse code!
         */
        var πPre: Set[Term] = Set()
        var t0: Option[Term] = None
        var localResults: List[LocalEvaluationResult] = Nil

        eval(σ, e0, pve, c, tv)((_t0, c1) => {
          assert(t0.isEmpty || t0.get == _t0, s"Unexpected difference: $t0 vs ${_t0}")

          t0 = Some(_t0)
          πPre = decider.π

          decider.pushScope()
          /* TODO: Add a branch-function that only takes a true-continuation.
          *       Give it a more appropriate name, one that expresses
          *       that it is more a continue-if-no-contradiction thing.
          */
          val r =
            branchLocally(σ, t0.get, c1, tv, LocalAndBranching(e0, t0.get),
              (c2: C, tv1: TV) =>
                eval(σ, e1, pve, c2, tv1)((_t1, c3) => {
                  localResults ::= LocalEvaluationResult(guards, _t1, decider.π -- (πPre + t0.get), c3)
                  Success[C, ST, H, S](c3)}),
              (c2: C, tv1: TV) => Success[C, ST, H, S](c2))

          decider.popScope()

          r && {
            checkReserveHeaps(localResults)
            val (t1: Term, tAux: Set[Term]) = combine(localResults)
            val tAnd = And(t0.get, t1)
            assume(tAux)
            Q(tAnd, localResults.headOption.map(_.context).getOrElse(c1))}})

      /* Strict evaluation of OR */
      case ast.Or(e0, e1) if config.disableShortCircuitingEvaluations() =>
        evalBinOp(σ, e0, e1, Or, pve, c, tv)(Q)

      /* Short-circuiting evaluation of OR */
      case ast.Or(e0, e1) =>
        /* Evaluating the disjuncts should never non-locally branch, because
         *   1. OR may not contain any access predicates, and consequently no impure conditionals
         *   2. OR may contain an unfolding, but it will be evaluated locally, thus any
         *      potential branching should not be witnessed by the evaluation of OR.
         * It should therefore not be necessary to accumulate local evaluation results, or to
         * consider the brancher guards.
         */
        var πPre: Set[Term] = Set()
        var t0: Option[Term] = None
        var t1: Option[Term] = None
        var πt1: Set[Term] = Set()

        eval(σ, e0, pve, c, tv)((_t0, c1) => {
          assert(t0.isEmpty, s"Unexpected branching occurred while locally evaluating $e0")
          t0 = Some(_t0)
          πPre = decider.π

          decider.pushScope()
          /* TODO: See comment to short-circuiting evaluation of AND */
          val t0Neg = Not(t0.get)
          val r =
            branchLocally(σ, t0Neg, c1, tv, LocalOrBranching(e0, t0Neg),
              (c2: C, tv1: TV) =>
                eval(σ, e1, pve, c2, tv1)((_t1, c3) => {
                  assert(t1.isEmpty, s"Unexpected branching occurred while locally evaluating $e1")
                  t1 = Some(_t1)
                  πt1 = decider.π -- (πPre + t0Neg) /* Removing t0Neg from πt1 is crucial! */
                  Success[C, ST, H, S](c3)}),
              (c2: C, tv1: TV) => Success[C, ST, H, S](c2))
          decider.popScope()

          r && {
            val tAux = state.terms.utils.BigAnd(πt1)
            val tOr = Or(t0.get, t1.getOrElse(True()))
            assume(tAux)
            Q(tOr, c1)}})

      case _: ast.Implies if config.disableLocalEvaluations() => nonLocalEval(σ, e, pve, c, tv)(Q)

      case impl @ ast.Implies(e0, e1) =>
        /* - Problem with Implies(e0, e1) is that simply evaluating e1 after e0
         *   fails if e0 establishes a precondition of e1
         * - Hence we have to assume e0 when evaluating e1, but revoke that
         *   assumption afterwards
         * - We also have to keep track of all path conditions that result from
         *   the evaluation of e0 and e1
         */

        val πPre: Set[Term] = decider.π
          /* Initial set of path conditions */

        var πIf: Set[Term] = Set()
          /* Path conditions assumed while evaluating the antecedent */
        var tEvaluatedIf: Term = False()
          /* The term the antecedent actually evaluates too. */

        var localResults: List[LocalEvaluationResult] = Nil

        decider.pushScope()
        val r =
          eval(σ, e0, pve, c, tv)((t0, c1) => {
            val πDiff = decider.π -- πPre

            assert(tEvaluatedIf == False() || tEvaluatedIf == t0, s"Unexpected difference: $tEvaluatedIf vs $t0")
            assert(πIf.isEmpty || πIf == πDiff, s"Unexpected difference: $πIf vs $πDiff")

            πIf = πDiff
            tEvaluatedIf = t0

            branchLocally(σ, t0, c1, tv, LocalImplBranching[ST, H, S](e0, t0),
              (c2: C, tv1: TV) =>
                eval(σ, e1, pve, c2, tv1)((t1, c3) => {
                  localResults ::= LocalEvaluationResult(guards, t1, decider.π -- (πPre ++ πIf + tEvaluatedIf), c3)
                  Success[C, ST, H, S](c3)}),
              (c2: C, _) => Success[C, ST, H, S](c2))})

        decider.popScope()

        r && {
          checkReserveHeaps(localResults)

          /* The additional path conditions gained while evaluating the
           * antecedent can be assumed in any case.
           * If the antecedent holds, then the additional path conditions
           * related to the consequent can also be assumed.
           */

          val (tActualThen: Term, tAuxThen: Set[Term]) = combine(localResults)
          val tAuxIf = state.terms.utils.BigAnd(πIf)

          val tImplies = Implies(tEvaluatedIf, tActualThen)
          val tAuxImplies = Implies(tEvaluatedIf, state.terms.utils.BigAnd(tAuxThen))

          assume(Set(tAuxIf, tAuxImplies))
          Q(tImplies, localResults.headOption.map(_.context).getOrElse(c))}

      case _: ast.Ite if config.disableLocalEvaluations() => nonLocalEval(σ, e, pve, c, tv)(Q)

      case ite @ ast.Ite(e0, e1, e2) =>
        val πPre: Set[Term] = decider.π
        var πIf: Option[Set[Term]] = None
        var tActualIf: Option[Term] = None

        var localResultsThen: List[LocalEvaluationResult] = Nil
        var localResultsElse: List[LocalEvaluationResult] = Nil

        decider.pushScope()

        val r =
          eval(σ, e0, pve, c, tv)((t0, c1) => {
            val πDiff = decider.π -- πPre

            assert(tActualIf.isEmpty || tActualIf.get == t0, s"Unexpected difference: $tActualIf vs $t0")
            assert(πIf.isEmpty || πIf.get == πDiff, s"Unexpected difference: $πIf vs $πDiff")

            πIf = Some(πDiff)
            tActualIf = Some(t0)

            branchLocally(σ, t0, c1, tv, LocalIfBranching[ST, H, S](e0, t0),
              (c2: C, tv1: TV) => {
                eval(σ, e1, pve, c2, tv1)((t1, c3) => {
                  localResultsThen ::= LocalEvaluationResult(guards, t1, decider.π -- (πPre ++ πIf.get + t0), c3)
                  Success[C, ST, H, S](c3)})},
              (c2: C, tv1: TV) => {
                eval(σ, e2, pve, c2, tv1)((t2, c3) => {
                  localResultsElse ::= LocalEvaluationResult(guards, t2, decider.π -- (πPre ++ πIf.get + Not(t0)), c3)
                  Success[C, ST, H, S](c3)})})})

        decider.popScope()

        val localResults = localResultsThen ::: localResultsElse

        r && {
          checkReserveHeaps(localResults)

          /* Conjunct all auxiliary terms (sort: bool). */
          val tAuxIf: Term = state.terms.utils.BigAnd(πIf.getOrElse(Set(False())))

          val quantifiedVarsSorts = quantifiedVars.map(_.sort)
          val actualThenFuncSort = sorts.Arrow(quantifiedVarsSorts, toSort(e1.typ))
          val actualElseFuncSort = sorts.Arrow(quantifiedVarsSorts, toSort(e2.typ))

          val tActualThenVar = Apply(fresh("actualThen", actualThenFuncSort), quantifiedVars)
          val tActualElseVar = Apply(fresh("actualElse", actualElseFuncSort), quantifiedVars)

          /* TODO: Does it increase prover performance if the actualXXXVar terms include tActualIf in the
           *       antecedent of the implication? I.e. 'guard && tActualIf ==> actualResult'? */
          val (tActualThen: Term, tAuxThen: Set[Term]) = combine(localResultsThen, tActualThenVar === _)
          val (tActualElse: Term, tAuxElse: Set[Term]) = combine(localResultsElse, tActualElseVar === _)

          /* Ite with auxiliary terms */
          val tAuxIte = Ite(tActualIf.getOrElse(False()),
                            state.terms.utils.BigAnd(tAuxThen),
                            state.terms.utils.BigAnd(tAuxElse))

          /* Ite with the actual results of the evaluation */
          val tActualIte =
            Ite(tActualIf.getOrElse(False()),
                if (localResultsThen.nonEmpty) tActualThenVar
                else Apply(fresh("$deadThen", actualThenFuncSort), quantifiedVars),
                if (localResultsElse.nonEmpty) tActualElseVar
                else Apply(fresh("$deadElse", actualElseFuncSort), quantifiedVars))

          val actualTerms = And(tActualThen, tActualElse)

          assume(Set(tAuxIf, tAuxIte, actualTerms))
          Q(tActualIte, localResults.headOption.map(_.context).getOrElse(c))}

      /* Integers */

      case ast.IntPlus(e0, e1) =>
        evalBinOp(σ, e0, e1, Plus, pve, c, tv)(Q)

      case ast.IntMinus(e0, e1) =>
        evalBinOp(σ, e0, e1, Minus, pve, c, tv)(Q)

      case ast.IntTimes(e0, e1) =>
        evalBinOp(σ, e0, e1, Times, pve, c, tv)(Q)

      case ast.IntDiv(e0, e1) =>
        evalBinOp(σ, e0, e1, Div, pve, c, tv)((tDiv, c1) =>
          failIfDivByZero(σ, tDiv, e1, tDiv.p1, 0, pve, c1, tv)(Q))

      case ast.IntMod(e0, e1) =>
        evalBinOp(σ, e0, e1, Mod, pve, c, tv)((tMod, c1) =>
          failIfDivByZero(σ, tMod, e1, tMod.p1, 0, pve, c1, tv)(Q))

      case ast.IntLE(e0, e1) =>
        evalBinOp(σ, e0, e1, AtMost, pve, c, tv)(Q)

      case ast.IntLT(e0, e1) =>
        evalBinOp(σ, e0, e1, Less, pve, c, tv)(Q)

      case ast.IntGE(e0, e1) =>
        evalBinOp(σ, e0, e1, AtLeast, pve, c, tv)(Q)

      case ast.IntGT(e0, e1) =>
        evalBinOp(σ, e0, e1, Greater, pve, c, tv)(Q)

      /* Permissions */

      case ast.PermPlus(e0, e1) =>
        evalPermOp(σ, e0, e1, (t0, t1) => t0 + t1, pve, c, tv)(Q)

      case ast.PermMinus(e0, e1) =>
        evalPermOp(σ, e0, e1, (t0, t1) => t0 - t1, pve, c, tv)(Q)

      case ast.PermTimes(e0, e1) =>
        evalPermOp(σ, e0, e1, (t0, t1) => t0 * t1, pve, c, tv)(Q)

      case ast.IntPermTimes(e0, e1) =>
        eval(σ, e0, pve, c, tv)((t0, c1) =>
          evalp(σ, e1, pve, c1, tv)((t1, c2) =>
            Q(IntPermTimes(t0, t1), c2)))

      case ast.PermLE(e0, e1) =>
        evalBinOp(σ, e0, e1, AtMost, pve, c, tv)(Q)

      case ast.PermLT(e0, e1) =>
        evalBinOp(σ, e0, e1, Less, pve, c, tv)(Q)

      case ast.PermGE(e0, e1) =>
        evalBinOp(σ, e0, e1, AtLeast, pve, c, tv)(Q)

      case ast.PermGT(e0, e1) =>
        evalBinOp(σ, e0, e1, Greater, pve, c, tv)(Q)

      /* Others */

      /* Domains not handled directly */
      case dfa @ ast.DomainFuncApp(func, eArgs, _) =>
        evals(σ, eArgs, pve, c, tv)((tArgs, c1) => {
          val inSorts = tArgs map (_.sort)
          val outSort = toSort(dfa.typ)
          val fi = symbolConverter.toFunction(func, inSorts :+ outSort)
          Q(DomainFApp(fi, tArgs), c1)})

      case _: ast.Quantified if config.disableLocalEvaluations() => nonLocalEval(σ, e, pve, c, tv)(Q)

      case quant: ast.Quantified =>
        val body = quant.exp
        val vars = quant.variables map (_.localVar)

        val (tQuantOp, silTriggers) = quant match {
          case fa: ast.Forall => (Forall, fa.autoTrigger.triggers)
          case _: ast.Exists => (Exists, Seq())
        }

        /* Why so cumbersome? Why not simply eval(..., tBody => Q(..., tBody))?
         *  - Assume we have a quantification forall x: int :: x > 0 ==> f(x) > 0
         *  - Evaluating the body yields a term Implies(lhs, rhs) which will be
         *    used as the body if the Quantification term
         *  - The evaluation also yields additional path conditions, for example
         *    the relation between the function application and the evaluated
         *    function body, e.g. f(x) == 2x
         *  - These are not returned but added to the path conditions during they
         *    evaluation of the function application
         *  - However, we need them to occur inside the quantification, not
         *    outside of it, because assumptions outside of the quantification
         *    will not be considered even if the quantified variable occurs in
         *    them due to the scope of the quantified variables
         *  - We thus have to determine these additional path conditions
         *    to be able to include them in the quantification
         */

        val πPre: Set[Term] = decider.π
        var localResults: List[LocalEvaluationResult] = Nil
        var triggers: List[Trigger] = Nil

        val tVars = vars map (v => fresh(v.name, toSort(v.typ)))
        val γVars = Γ(vars zip tVars)
        val σQuant = σ \+ γVars

        decider.pushScope()
        quantifiedVars = quantifiedVars.pushAll(tVars)

        val r =
          evalTriggers(σQuant, silTriggers, pve, c, tv)((_triggers, c1) =>
            eval(σQuant, body, pve, c1, tv)((tBody, c2) => {
              triggers = _triggers
              localResults ::= LocalEvaluationResult(guards, tBody, decider.π -- πPre, c2)

              /* We could call Q directly instead of returning Success, but in
               * that case the path conditions πDelta would also be outside of
               * the quantification. Since they are not needed outside of the
               * quantification we go the extra mile to get ride of them in order
               * to not pollute the path conditions.
               *
               * Actually, only path conditions in which the quantified variable
               * occurs are waste, others, especially $combine-terms, are actually
               * of interest and should be in the path conditions to avoid the
               * 'fapp-requires-separating-conjunction-fresh-snapshots' problem,
               * which is currently overcome by caching fapp-terms.
               */
              Success[C, ST, H, S](c2)}))

        quantifiedVars = quantifiedVars.drop(tVars.length)
        decider.popScope()

        r && {
          checkReserveHeaps(localResults)
          val (tActual: Term, tAux: Set[Term]) = combine(localResults)
          /* TODO: Translate SIL triggers as well */
          val tQuantAux = Quantification(tQuantOp, tVars, state.terms.utils.BigAnd(tAux), triggers)
          val tQuant = Quantification(tQuantOp, tVars, tActual, triggers)
          assume(tQuantAux)
          Q(tQuant, localResults.headOption.map(_.context).getOrElse(c))}

      case fapp @ ast.FuncApp(func, eArgs) =>
        val err = PreconditionInAppFalse(fapp)

        evals2(σ, eArgs, Nil, pve, c, tv)((tArgs, c2) => {
          bookkeeper.functionApplications += 1
          val insγ = Γ(func.formalArgs.map(_.localVar).zip(tArgs))
          val σ2 = σ \ insγ
          val pre = ast.utils.BigAnd(func.pres)
          consume(σ2, FullPerm(), pre, err, c2, tv)((_, s, _, c3) => {
            val tFA = FApp(symbolConverter.toFunction(func), s.convert(sorts.Snap), tArgs)
            if (fappCache.contains(tFA)) {
              logger.debug("[Eval(FApp)] Took cache entry for " + fapp)
              val piFB = fappCache(tFA)
              assume(piFB)
              Q(tFA, c3)
            } else {
              val σ3 = σ2 \+ (func.result, tFA)
              val πPre = decider.π
              val post = ast.utils.BigAnd(func.posts)
              /* Break recursive cycles */
              if (c3.cycles(func) < config.unrollFunctions()) {
                val c3a = c3.incCycleCounter(func)
                bookkeeper.functionBodyEvaluations += 1
                eval(σ3, func.exp, pve, c3a, tv)((tFB, c4) =>
                  eval(σ3, post, pve, c4, tv)((tPost, c5) => {
                    val c5a = c5.decCycleCounter(func)
                    val tFAEqFB = Implies(state.terms.utils.BigAnd(guards), tFA === tFB)
                    if (!config.disableFunctionApplicationCaching())
                      fappCache += (tFA -> (decider.π -- πPre + tFAEqFB + tPost))
                    assume(Set(tFAEqFB, tPost))
                    Q(tFA, c5a)}))
              } else {
                /* Unfolded the function often enough already. We still need to
                 * evaluate the postcondition, though, because Z3 might
                 * otherwise not know enough about the recursive call.
                 * For example, that the length of a list is always positive.
                 */
                eval(σ3, post, pve, c3, tv)((tPost, c4) => {
                  if (!config.disableFunctionApplicationCaching())
                    fappCache += (tFA -> (decider.π -- πPre + tPost))
                  assume(tPost)
                  Q(tFA, c4)})}}})})

      /* Prover hint expressions */

      case _: ast.Unfolding if config.disableLocalEvaluations() => nonLocalEval(σ, e, pve, c, tv)(Q)

      /* TODO: Try to merge the code from Evaluator and Executor for fold/folding and unfold/unfolding. */

      case ast.Unfolding(
                acc @ ast.PredicateAccessPredicate(ast.PredicateAccess(eArgs, predicate), ePerm),
                eIn) =>

        /* Unfolding only has a temporary effect on the current heap because
         * the resulting heap is not forwarded to the final continuation.
         */

        var πPre: Set[Term] = Set()
        var tPerm: Option[Term] = None
        var localResults: List[LocalEvaluationResult] = Nil

        if (c.cycles(predicate) < 2 * config.unrollFunctions()) {
          val c0a = c.incCycleCounter(predicate)

          val r =
            evalp(σ, ePerm, pve, c0a, tv)((_tPerm, c1) => {
              assert(tPerm.isEmpty || tPerm.get == _tPerm, s"Unexpected difference: $tPerm vs ${_tPerm}")
              tPerm = Some(_tPerm)
              πPre = decider.π
              decider.assert(σ, IsPositive(_tPerm)){
                case true =>
                  evals(σ, eArgs, pve, c1, tv)((tArgs, c2) =>
                    consume(σ, FullPerm(), acc, pve, c2, tv)((σ1, snap, _, c3) => {
                      val insγ = Γ(predicate.formalArgs map (_.localVar) zip tArgs)
                      produce(σ1 \ insγ, s => snap.convert(s), _tPerm, predicate.body, pve, c3, tv)((σ2, c4) => {
                        val c4a = c4.decCycleCounter(predicate)
                        val σ3 = σ2 \ (g = σ.g, γ = σ.γ)
                        eval(σ3, eIn, pve, c4a, tv)((tIn, c5) => {
                          localResults ::= LocalEvaluationResult(guards, tIn, decider.π -- πPre, c5)
                          Success[C, ST, H, S](c3)})})}))
                case false =>
                  Failure[C, ST, H, S, TV](pve dueTo NonPositivePermission(ePerm), c1, tv)}})

          r && {
<<<<<<< HEAD
            checkReserveHeaps(localResults)
            val tActualInVar = fresh("actualIn", toSort(eIn.typ))
=======
            val quantifiedVarsSorts = quantifiedVars.map(_.sort)
            val actualInFuncSort = sorts.Arrow(quantifiedVarsSorts, toSort(eIn.typ))
            val tActualInVar = Apply(fresh("actualIn", actualInFuncSort), quantifiedVars)
>>>>>>> 0a45bd0f
            val (tActualIn: Term, tAuxIn: Set[Term]) = combine(localResults, tActualInVar === _)
              /* TODO: See comment about performance in case ast.Ite */
            assume(tAuxIn + tActualIn)
            Q(tActualInVar, localResults.headOption.map(_.context).getOrElse(c))}
        } else
          Failure[C, ST, H, S, TV](ast.Consistency.createUnsupportedPredicateRecursionError(e), c, tv)

      case _: ast.Folding if config.disableLocalEvaluations() =>
        sys.error("Non-local evaluation hasn't yet been implemented for folding-expressions")

      case ast.Folding(
              acc @ ast.PredicateAccessPredicate(ast.PredicateAccess(eArgs, predicate), ePerm),
              eIn) =>

        var πPre: Set[Term] = Set()
        var tPerm: Option[Term] = None
        var localResults: List[LocalEvaluationResult] = Nil

        if (c.cycles(predicate) < 2 * config.unrollFunctions()) {
          val c0a = c.incCycleCounter(predicate)

          val r =
            evalp(σ, ePerm, pve, c0a, tv)((_tPerm, c1) => {
              assert(tPerm.isEmpty || tPerm.get == _tPerm, s"Unexpected difference: $tPerm vs ${_tPerm}")
              tPerm = Some(_tPerm)
              πPre = decider.π // TODO: Why here? Why not after evals(eArgs)?
              if (decider.check(σ, IsPositive(_tPerm)))
                evals(σ, eArgs, pve, c1, tv)((tArgs, c2) => {
                  val insγ = Γ(predicate.formalArgs map (_.localVar) zip tArgs)
                  consume(σ \ insγ, FullPerm(), predicate.body, pve, c2, tv)((σ1, snap, chs, c3) => { // TODO: What to do with the consumed chunks?
                    produce(σ1 \ σ.γ, s => snap.convert(s), _tPerm, acc, pve, c3, tv)((σ2, c4) => {
                      val c4a = c4.decCycleCounter(predicate)
                      val σ3 = σ2 \ (g = σ.g, γ = σ.γ) // TODO: Why g = σ.g? Was in 'unfolding' already.
                      eval(σ3, eIn, pve, c4a, tv)((tIn, c5) => {
                        localResults ::= LocalEvaluationResult(guards, tIn, decider.π -- πPre, c5)
                        Success[C, ST, H, S](c3)})})})})
              else
                Failure[C, ST, H, S, TV](pve dueTo NonPositivePermission(ePerm), c1, tv)})

          r && {
            checkReserveHeaps(localResults)
            val tActualInVar = fresh("actualIn", toSort(eIn.typ))
            val (tActualIn: Term, tAuxIn: Set[Term]) = combine(localResults, tActualInVar === _)
            /* TODO: See comment about performance in case ast.Ite */
            assume(tAuxIn + tActualIn)
            Q(tActualInVar, localResults.headOption.map(_.context).getOrElse(c))}
        } else
          sys.error("Recursion that does not go through a function, e.g., a predicate such as " +
            "P {... && next != null ==> folding next.P in e} is currently not " +
            "supported. It should be  possible to wrap 'folding next.P in e' " +
            "in a function, which is then invoked from the predicate body.\n" +
            "Offending node: " + e)

      case ast.Applying(eWand, eIn) =>
        val πPre = decider.π
        var localResults: List[LocalEvaluationResult] = Nil
        val (wand, wandValues) = magicWandSupporter.resolveWand(σ, eWand)

        val r =
          consume(σ \+ Γ(wandValues), FullPerm(), wand, pve, c.copy(reinterpretWand = false), tv)((σ1, _, chs, c1) => {
            assert(chs.size == 1 && chs(0).isInstanceOf[MagicWandChunk[H]], "Unexpected list of consumed chunks: $chs")
            val ch = chs(0).asInstanceOf[MagicWandChunk[H]]
            val c1a = c1.copy(poldHeap = Some(ch.hPO), givenHeap = Some(σ.h), reinterpretWand = c.reinterpretWand) /* TODO: See comment in exec/apply about givenHeap */
            consume(σ1, FullPerm(), wand.left, pve, c1a, tv)((σ2, _, _, c2) =>
              produce(σ2, fresh, FullPerm(), wand.right, pve, c2, tv)((σ3, c3) => {
                val c3a = c3.copy(poldHeap = c1.poldHeap, givenHeap = c1.givenHeap)
                eval(σ3, eIn, pve, c3a, tv)((tIn, c4) => {
                  localResults ::= LocalEvaluationResult(guards, tIn, decider.π -- πPre, c4)
                  Success[C, ST, H, S](c4)})}))})

        r && {
          checkReserveHeaps(localResults)
          val tActualInVar = fresh("actualIn", toSort(eIn.typ))
          val (tActualIn: Term, tAuxIn: Set[Term]) = combine(localResults, tActualInVar === _)
          /* TODO: See comment about performance in case ast.Ite */
          assume(tAuxIn + tActualIn)
          Q(tActualInVar, localResults.headOption.map(_.context).getOrElse(c))}

      /* TODO: We need to think more about exhaling and what its semantics should be.
       *       For example, what should the result of evaluating an exhaling be?
       *
       * TODO: Implement consistency checks (and parsing rules?) for Exhaling.
       */
      case ast.Exhaling(exp) =>
        consume(σ, FullPerm(), exp, pve, c, tv)((_, _, _, c1) =>
          Q(True(), c1))

      /* Sequences */

      case ast.SeqIn(e0, e1) => evalBinOp(σ, e1, e0, SeqIn, pve, c, tv)(Q)
        /* Note the reversed order of the arguments! */

      case sil.ast.SeqAppend(e0, e1) => evalBinOp(σ, e0, e1, SeqAppend, pve, c, tv)(Q)
      case sil.ast.SeqDrop(e0, e1) => evalBinOp(σ, e0, e1, SeqDrop, pve, c, tv)(Q)
      case sil.ast.SeqTake(e0, e1) => evalBinOp(σ, e0, e1, SeqTake, pve, c, tv)(Q)
      case ast.SeqAt(e0, e1) => evalBinOp(σ, e0, e1, SeqAt, pve, c, tv)(Q)
      case sil.ast.SeqLength(e0) => eval(σ, e0, pve, c, tv)((t0, c1) => Q(SeqLength(t0), c1))
      case sil.ast.EmptySeq(typ) => Q(SeqNil(toSort(typ)), c)
      case ast.SeqRanged(e0, e1) => evalBinOp(σ, e0, e1, SeqRanged, pve, c, tv)(Q)

      case sil.ast.SeqUpdate(e0, e1, e2) =>
        evals2(σ, List(e0, e1, e2), Nil, pve, c, tv)((ts, c1) =>
          Q(SeqUpdate(ts(0), ts(1), ts(2)), c1))

      case sil.ast.ExplicitSeq(es) =>
        evals2(σ, es.reverse, Nil, pve, c, tv)((tEs, c1) => {
          val tSeq =
            tEs.tail.foldLeft[SeqTerm](SeqSingleton(tEs.head))((tSeq, te) =>
              SeqAppend(SeqSingleton(te), tSeq))
          assume(SeqLength(tSeq) === IntLiteral(es.size))
          Q(tSeq, c1)})

      /* Sets and multisets */

      case sil.ast.EmptySet(typ) => Q(EmptySet(toSort(typ)), c)

      case sil.ast.ExplicitSet(es) =>
        evals2(σ, es, Nil, pve, c, tv)((tEs, c1) => {
          val tSet =
            tEs.tail.foldLeft[SetTerm](SingletonSet(tEs.head))((tSet, te) =>
              SetAdd(tSet, te))
          Q(tSet, c1)})

      case sil.ast.AnySetUnion(e0, e1) => e.typ match {
        case _: ast.types.Set => evalBinOp(σ, e0, e1, SetUnion, pve, c, tv)(Q)
        case _: ast.types.Multiset => evalBinOp(σ, e0, e1, MultisetUnion, pve, c, tv)(Q)
        case _ => sys.error("Expected a (multi)set-typed expression but found %s (%s) of sort %s"
                            .format(e, e.getClass.getName, e.typ))
      }

      case sil.ast.AnySetIntersection(e0, e1) => e.typ match {
        case _: ast.types.Set => evalBinOp(σ, e0, e1, SetIntersection, pve, c, tv)(Q)
        case _: ast.types.Multiset => evalBinOp(σ, e0, e1, MultisetIntersection, pve, c, tv)(Q)
        case _ => sys.error("Expected a (multi)set-typed expression but found %s (%s) of sort %s"
                            .format(e, e.getClass.getName, e.typ))
      }

      case sil.ast.AnySetSubset(e0, e1) => e0.typ match {
        case _: ast.types.Set => evalBinOp(σ, e0, e1, SetSubset, pve, c, tv)(Q)
        case _: ast.types.Multiset => evalBinOp(σ, e0, e1, MultisetSubset, pve, c, tv)(Q)
        case _ => sys.error("Expected a (multi)set-typed expression but found %s (%s) of sort %s"
                            .format(e, e.getClass.getName, e.typ))
      }

      case sil.ast.AnySetMinus(e0, e1) => e.typ match {
        case _: ast.types.Set => evalBinOp(σ, e0, e1, SetDifference, pve, c, tv)(Q)
        case _: ast.types.Multiset => evalBinOp(σ, e0, e1, SetDifference, pve, c, tv)(Q)
        case _ => sys.error("Expected a (multi)set-typed expression but found %s (%s) of sort %s"
                            .format(e, e.getClass.getName, e.typ))
      }

      case sil.ast.AnySetContains(e0, e1) => e1.typ match {
        case _: ast.types.Set => evalBinOp(σ, e0, e1, SetIn, pve, c, tv)(Q)
        case _: ast.types.Multiset => evalBinOp(σ, e0, e1, MultisetIn, pve, c, tv)(Q)
        case _ => sys.error("Expected a (multi)set-typed expression but found %s (%s) of sort %s"
                            .format(e, e.getClass.getName, e.typ))
      }

      case sil.ast.AnySetCardinality(e0) => e0.typ match {
        case _: ast.types.Set => eval(σ, e0, pve, c, tv)((t0, c1) => Q(SetCardinality(t0), c1))
        case _: ast.types.Multiset => eval(σ, e0, pve, c, tv)((t0, c1) => Q(MultisetCardinality(t0), c1))
        case _ => sys.error("Expected a (multi)set-typed expression but found %s (%s) of type %s"
                            .format(e0, e0.getClass.getName, e0.typ))
      }

      case _: ast.InhaleExhale =>
        Failure[C, ST, H, S, TV](ast.Consistency.createUnexpectedInhaleExhaleExpressionError(e), c, tv)
		}

    resultTerm
	}

  /* The non-local evaluations are intended for benchmarking and debugging
   * only, because they can result in incompletenesses (and probably also
   * in unsoundnesses because they are not constantly tested).
   */
  private def nonLocalEval(σ: S, e: ast.Expression, pve: PartialVerificationError, c: C, tv: TV)
                          (Q: (Term, C) => VerificationResult)
                          : VerificationResult = {

    assert(config.disableLocalEvaluations(),
           "Unexpected call to performNonLocalEvaluation since config.localEvaluations is true.")

    e match {
      case ast.Implies(e0, e1) =>
        eval(σ, e0, pve, c, tv)((t0, c1) =>
          branch(σ, t0, c1, tv, ImplBranching[ST, H, S](e0, t0),
            (c2: C, tv1: TV) => eval(σ, e1, pve, c2, tv1)(Q),
            (c2: C, tv1: TV) => Q(True(), c2)))

      case ast.Ite(e0, e1, e2) =>
        eval(σ, e0, pve, c, tv)((t0, c1) =>
          branch(σ, t0, c1, tv, IfBranching[ST, H, S](e0, t0),
            (c2: C, tv1: TV) => eval(σ, e1, pve, c2, tv1)(Q),
            (c2: C, tv1: TV) => eval(σ, e2, pve, c2, tv1)(Q)))

      case ast.Unfolding(acc @ ast.PredicateAccessPredicate(ast.PredicateAccess(eArgs, predicate), ePerm), eIn) =>
        val body = predicate.body

        if (c.cycles(predicate) < 2 * config.unrollFunctions()) {
          val c0a = c.incCycleCounter(predicate)
          evalp(σ, ePerm, pve, c0a, tv)((tPerm, c1) =>
            decider.assert(σ, IsPositive(tPerm)){
              case true =>
                evals(σ, eArgs, pve, c1, tv)((tArgs, c2) =>
                  consume(σ, FullPerm(), acc, pve, c2, tv)((σ1, snap, _, c3) => {
                    val insγ = Γ(predicate.formalArgs map (_.localVar) zip tArgs)
                    /* Unfolding only effects the current heap */
                    produce(σ1 \ insγ, s => snap.convert(s), tPerm, body, pve, c3, tv)((σ2, c4) => {
                      val c4a = c4.decCycleCounter(predicate)
                      val σ3 = σ2 \ (g = σ.g, γ = σ.γ)
                      eval(σ3, eIn, pve, c4a, tv)(Q)})}))
              case false =>
                Failure[C, ST, H, S, TV](pve dueTo NonPositivePermission(ePerm), c1, tv)})}
        else
          Failure[C, ST, H, S, TV](ast.Consistency.createUnsupportedPredicateRecursionError(e), c, tv)

      case quant: ast.Quantified if config.disableLocalEvaluations() =>
        val body = quant.exp
        val vars = quant.variables map (_.localVar)

        val (tQuantOp, silTriggers) = quant match {
          case fa: ast.Forall => (Forall, fa.autoTrigger.triggers)
          case _: ast.Exists => (Exists, Seq())
        }

        val tVars = vars map (v => fresh(v.name, toSort(v.typ)))
        val γVars = Γ(vars zip tVars)
        val σQuant = σ \+ γVars

        val πPre: Set[Term] = decider.π
        evalTriggers(σQuant, silTriggers, pve, c, tv)((triggers, c1) =>
          eval(σQuant, body, pve, c1, tv)((tBody, c2) => {
            val (tActual: Term, tAux: Set[Term]) =
              combine(LocalEvaluationResult(guards, tBody, decider.π -- πPre, c2) :: Nil)
            val tQuantAux = Quantification(tQuantOp, tVars, state.terms.utils.BigAnd(tAux), triggers)
            val tQuant = Quantification(tQuantOp, tVars, tActual, triggers)
            assume(tQuantAux)
            Q(tQuant, c2)
          }))

      case _ => sys.error(s"Cannot non-locally evaluate $e (${e.getClass.getName})")
    }
  }

  def withChunkIdentifier(σ: S,
                          locacc: ast.LocationAccess,
                          assertRcvrNonNull: Boolean,
                          pve: PartialVerificationError,
                          c: C,
                          tv: TV)
                         (Q: (ChunkIdentifier, C) => VerificationResult)
                         : VerificationResult =

    locacc match {
      case ast.FieldAccess(eRcvr, field) =>
        eval(σ, eRcvr, pve, c, tv)((tRcvr, c1) =>
          if (assertRcvrNonNull) {
            decider.assert(σ, Or(NullTrigger(tRcvr), tRcvr !== Null())){
              case true => Q(FieldChunkIdentifier(tRcvr, field.name), c1)
              case false => Failure[C, ST, H, S, TV](pve dueTo ReceiverNull(locacc), c1, tv)}
          } else
            Q(FieldChunkIdentifier(tRcvr, field.name), c1))

      case ast.PredicateAccess(eArgs, predicate) =>
        evals(σ, eArgs, pve, c, tv)((tArgs, c1) =>
          Q(PredicateChunkIdentifier(predicate.name, tArgs), c1))
    }

	private def evalBinOp[T <: Term]
                       (σ: S,
			                  e0: ast.Expression,
                        e1: ast.Expression,
                        termOp: (Term, Term) => T,
                        pve: PartialVerificationError,
			                  c: C,
                        tv: TV)
                       (Q: (T, C) => VerificationResult)
                       : VerificationResult = {

		eval(σ, e0, pve, c, tv)((t0, c1) =>
			eval(σ, e1, pve, c1, tv)((t1, c2) =>
				Q(termOp(t0, t1), c2)))
  }

  private def failIfDivByZero(σ: S,
                              t: Term,
                              eDivisor: ast.Expression,
                              tDivisor: Term,
                              tZero: Term,
                              pve: PartialVerificationError,
                              c: C,
                              tv: TV)
                             (Q: (Term, C) => VerificationResult)
                             : VerificationResult = {

    decider.assert(σ, tDivisor !== tZero){
      case true => Q(t, c)
      case false => Failure[C, ST, H, S, TV](pve dueTo DivisionByZero(eDivisor), c, tv)
    }
  }

  private def evalPermOp[PO <: P]
                        (σ: S,
                         e0: ast.Expression,
                         e1: ast.Expression,
                         permOp: (P, P) => PO,
                         pve: PartialVerificationError,
                         c: C,
                         tv: TV)
                        (Q: (PO, C) => VerificationResult)
                        : VerificationResult = {

    evalp(σ, e0, pve, c, tv)((t0, c1) =>
      evalp(σ, e1, pve, c1, tv)((t1, c2) =>
        Q(permOp(t0, t1), c2)))
  }

  private case class LocalEvaluationResult(πGuards: Seq[Term],
                                           actualResult: Term,
                                           auxiliaryTerms: Set[Term],
                                           context: C)

  private def combine(localResults: Seq[LocalEvaluationResult],
                      actualResultTransformer: Term => Term = Predef.identity)
                     : (Term, Set[Term]) = {

    val (t1: Term, tAux: Set[Term]) =
      localResults.map {lr =>
        val newGuards = lr.πGuards filterNot decider.π.contains
        val guard: Term = state.terms.utils.BigAnd(newGuards)
        val tAct: Term = Implies(guard, actualResultTransformer(lr.actualResult))
        val tAux: Term = Implies(guard, state.terms.utils.BigAnd(lr.auxiliaryTerms))

        (tAct, tAux)
      }.foldLeft((True(): Term, Set[Term]())){case ((tActAcc, tAuxAcc), (tAct, tAux)) =>
        (And(tActAcc, tAct), tAuxAcc + tAux)
      }

    (t1, tAux)
  }

  private def checkReserveHeaps(localResults: Seq[LocalEvaluationResult]) {
    val heaps = localResults.flatMap(_.context.reserveHeap).toSet

    assert(heaps.size <= 1,
           "Unexpectedly found multiple different reserve heaps after a local evaluation.")
  }

  /* TODO: The CP-style in which Silicon's main components are written makes it hard to work
   *       with sequences. evalTriggers, evals and execs all share the same pattern, they
   *       essentially recurse over a sequence and accumulate results, where results can be
   *       terms, verification results, contexts, or any combination of these.
   *       It would be nice to find a (probably crazy functional) abstraction that avoids
   *       having to implement that pattern over and over again.
   *
   */
  private def evalTriggers(σ: S, silTriggers: Seq[ast.Trigger], pve: PartialVerificationError, c: C, tv: TV)
                          (Q: (List[Trigger], C) => VerificationResult)
                          : VerificationResult =

    evalTriggers(σ, silTriggers, Nil, pve, c, tv)(Q)

  private def evalTriggers(σ: S,
                           silTriggers: Seq[ast.Trigger],
                           triggers: List[Trigger],
                           pve: PartialVerificationError,
                           c: C,
                           tv: TV)
                          (Q: (List[Trigger], C) => VerificationResult)
                          : VerificationResult = {

    if (silTriggers.isEmpty)
      Q(triggers.reverse, c)
    else
      evalTrigger(σ, silTriggers.head, pve, c, tv)((t, c1) =>
        evalTriggers(σ, silTriggers.tail, t :: triggers, pve, c1, tv)(Q))
  }

  /* TODO: Support applications of user-provided functions as triggers as well.
   *       We can use eval for this, but we don't want to evaluate the function
   *       body as well. Moreover, we don't need to check the preconditions
   *       of functions used as triggers, but we do need to compute the snapshot,
   *       because it is part of terms.FApp.
   *       Axiomatising functions could make this task easier, and it is thus
   *       probably not worth to address this problem before function
   *       axiomatisation has been implemented (or discarded as an idea).
   */
  private def evalTrigger(σ: S, trigger: ast.Trigger, pve: PartialVerificationError, c: C, tv: TV)
                         (Q: (Trigger, C) => VerificationResult)
                         : VerificationResult = {

    val es = trigger.exps collect {case f: ast.DomainFuncApp => f}
    if (es.length != trigger.exps.length)
      logger.warn(s"Only domain function applications are currently supported as triggers. Found ${trigger.exps}")
    evals2(σ, es, Nil, pve, c, tv)((ts, c1) =>
      Q(Trigger(ts), c1))
  }


	override def pushLocalState() {
		fappCacheFrames = fappCacheFrames.push(fappCache)
		super.pushLocalState()
	}

	override def popLocalState() {
		fappCache = fappCacheFrames.top
		fappCacheFrames = fappCacheFrames.pop
		super.popLocalState()
	}
}<|MERGE_RESOLUTION|>--- conflicted
+++ resolved
@@ -650,14 +650,10 @@
                   Failure[C, ST, H, S, TV](pve dueTo NonPositivePermission(ePerm), c1, tv)}})
 
           r && {
-<<<<<<< HEAD
             checkReserveHeaps(localResults)
-            val tActualInVar = fresh("actualIn", toSort(eIn.typ))
-=======
             val quantifiedVarsSorts = quantifiedVars.map(_.sort)
             val actualInFuncSort = sorts.Arrow(quantifiedVarsSorts, toSort(eIn.typ))
             val tActualInVar = Apply(fresh("actualIn", actualInFuncSort), quantifiedVars)
->>>>>>> 0a45bd0f
             val (tActualIn: Term, tAuxIn: Set[Term]) = combine(localResults, tActualInVar === _)
               /* TODO: See comment about performance in case ast.Ite */
             assume(tAuxIn + tActualIn)
