// This Source Code Form is subject to the terms of the Mozilla Public
// License, v. 2.0. If a copy of the MPL was not distributed with this
// file, You can obtain one at http://mozilla.org/MPL/2.0/.
//
// Copyright (c) 2011-2019 ETH Zurich.

package viper.silicon.state.terms

import java.util.concurrent.atomic.AtomicInteger

import scala.annotation.tailrec
import scala.reflect.ClassTag
import viper.silver.ast
import viper.silicon.common.collections.immutable.InsertionOrderedSet
import viper.silicon.{Map, Stack, state, toMap}
import viper.silicon.state.{Identifier, MagicWandChunk, MagicWandIdentifier, SortBasedIdentifier}

sealed trait Node {
  def toString: String
}

sealed trait Symbol extends Node {
  def id: Identifier
}

/*
 * Sorts
 */

sealed trait Sort extends Symbol

object sorts {
  object Snap extends Sort { val id = Identifier("Snap"); override lazy val toString = id.toString }
  object Int  extends Sort { val id = Identifier("Int");  override lazy val toString = id.toString }
  object Bool extends Sort { val id = Identifier("Bool"); override lazy val toString = id.toString }
  object Ref  extends Sort { val id = Identifier("Ref");  override lazy val toString = id.toString }
  object Perm extends Sort { val id = Identifier("Perm"); override lazy val toString = id.toString }
  object Unit extends Sort { val id = Identifier("()");   override lazy val toString = id.toString }

  case class Seq(elementsSort: Sort) extends Sort {
    val id = Identifier(s"Seq[$elementsSort]")
    override lazy val toString = id.toString
  }

  case class Set(elementsSort: Sort) extends Sort {
    val id = Identifier(s"Set[$elementsSort]")
    override lazy val toString = id.toString
  }

  case class Multiset(elementsSort: Sort) extends Sort {
    val id = Identifier(s"Multiset[$elementsSort]")
    override lazy val toString = id.toString
  }

  case class Map(keySort: Sort, valueSort: Sort) extends Sort {
    val id = Identifier(s"Map[$keySort,$valueSort]")
    override lazy val toString = id.toString
  }

  case class UserSort(id: Identifier) extends Sort {
    override lazy val toString = id.toString
  }

  case class SMTSort(id: Identifier) extends Sort {
    override lazy val toString = id.toString
  }

  case class FieldValueFunction(codomainSort: Sort, fieldName: String) extends Sort {
    val id = Identifier(s"FVF[$fieldName]")
    override lazy val toString = id.toString
  }

  case class PredicateSnapFunction(codomainSort: Sort, predName: String) extends Sort {
    val id = Identifier(s"PSF[$predName]")
    override lazy val toString = id.toString
  }

  case class FieldPermFunction() extends Sort  {
    val id = Identifier("FPM")
    override lazy val toString = id.toString
  }

  case class PredicatePermFunction() extends Sort {
    val id = Identifier("PPM")
    override lazy val toString = id.toString
  }
}

/*
 * Declarations
 */

sealed trait Decl extends Node {
  def id: Identifier
}

case class SortDecl(sort: Sort) extends Decl {
  val id: Identifier = sort.id
}

case class FunctionDecl(func: Function) extends Decl {
  val id: Identifier = func.id
}

case class SortWrapperDecl(from: Sort, to: Sort) extends Decl {
  val id: Identifier = SortWrapperId(from, to)
}

case class MacroDecl(id: Identifier, args: Seq[Var], body: Term) extends Decl

object ConstDecl extends (Var => Decl) { /* TODO: Inconsistent naming - Const vs Var */
  def apply(v: Var) = FunctionDecl(v)
}

object SortWrapperId extends ((Sort, Sort) => Identifier) {
  def apply(from: Sort, to: Sort): Identifier = SortBasedIdentifier("$SortWrappers.%sTo%s", Seq(from, to))
}

/*
 * Applicables and Applications
 */

sealed trait Applicable extends Symbol {
  def argSorts: Seq[Sort]
  def resultSort: Sort
}

sealed trait Application[A <: Applicable] extends Term {
  def applicable: A
  def args: Seq[Term]
}

sealed trait Function extends Applicable

object Function {
  def unapply(fun: Function): Some[(Identifier, Seq[Sort], Sort)] =
    Some((fun.id, fun.argSorts, fun.resultSort))
}

/* RFC: [18-12-2015 Malte] An alternative to using different sub-classes of Function (e.g.
 *      Fun, HeapDepFun, ...) would be to use a single Fun class that as an additional property
 *      (i.e. field) that indicates the kind of
 */

trait GenericFunction[F <: Function] extends Function with StructuralEquality {
  val equalityDefiningMembers = id +: argSorts :+ resultSort

  def copy(id: Identifier = id, argSorts: Seq[Sort] = argSorts, resultSort: Sort = resultSort): F

  override lazy val toString =
    if (argSorts.isEmpty) s"$id: $resultSort"
    else s"$id: ${argSorts.mkString(" x ")} -> $resultSort"
}

trait GenericFunctionCompanion[F <: Function] {
  def apply(id: Identifier, argSorts: Seq[Sort], resultSort: Sort): F

  def apply(id: Identifier, argSort: Sort, resultSort: Sort): F =
    apply(id, Seq(argSort), resultSort)

  def unapply(fun: F): Some[(Identifier, Seq[Sort], Sort)] =
    Some((fun.id, fun.argSorts, fun.resultSort))
}

class Fun(val id: Identifier, val argSorts: Seq[Sort], val resultSort: Sort)
    extends GenericFunction[Fun] {

  def copy(id: Identifier = id, argSorts: Seq[Sort] = argSorts, resultSort: Sort = resultSort) =
    Fun(id, argSorts, resultSort)
}

object Fun extends ((Identifier, Seq[Sort], Sort) => Fun) with GenericFunctionCompanion[Fun] {
  def apply(id: Identifier, argSorts: Seq[Sort], resultSort: Sort) = new Fun(id, argSorts, resultSort)
}

/* TODO: [18-12-2015 Malte] Since heap-dependent functions are represented by a separate class,
 *       it might make sense to add methods isLimited/isStateless and transformers
 *       toLimited/toStateless, and to remove the corresponding methods from the FunctionSupporter
 *       object.
 */
class HeapDepFun(val id: Identifier, val argSorts: Seq[Sort], val resultSort: Sort)
    extends GenericFunction[HeapDepFun] {

  def copy(id: Identifier = id, argSorts: Seq[Sort] = argSorts, resultSort: Sort = resultSort) =
    HeapDepFun(id, argSorts, resultSort)
}

object HeapDepFun extends ((Identifier, Seq[Sort], Sort) => HeapDepFun) with GenericFunctionCompanion[HeapDepFun] {
  def apply(id: Identifier, argSorts: Seq[Sort], resultSort: Sort) = new HeapDepFun(id, argSorts, resultSort)
}

class DomainFun(val id: Identifier, val argSorts: Seq[Sort], val resultSort: Sort)
    extends GenericFunction[DomainFun] {

  def copy(id: Identifier = id, argSorts: Seq[Sort] = argSorts, resultSort: Sort = resultSort) =
    DomainFun(id, argSorts, resultSort)
}

object DomainFun extends ((Identifier, Seq[Sort], Sort) => DomainFun) with GenericFunctionCompanion[DomainFun] {
  def apply(id: Identifier, argSorts: Seq[Sort], resultSort: Sort) = new DomainFun(id, argSorts, resultSort)
}

class SMTFun(val id: Identifier, val argSorts: Seq[Sort], val resultSort: Sort)
  extends GenericFunction[SMTFun] {

  def copy(id: Identifier = id, argSorts: Seq[Sort] = argSorts, resultSort: Sort = resultSort) =
   SMTFun(id, argSorts, resultSort)
}

object SMTFun extends ((Identifier, Seq[Sort], Sort) => SMTFun) with GenericFunctionCompanion[SMTFun] {
  def apply(id: Identifier, argSorts: Seq[Sort], resultSort: Sort) = new SMTFun(id, argSorts, resultSort)
}

case class Macro(id: Identifier, argSorts: Seq[Sort], resultSort: Sort) extends Applicable

case class Var(id: Identifier, sort: Sort) extends Function with Application[Var] {
  val applicable: Var = this
  val args: Seq[Term] = Seq.empty
  val argSorts: Seq[Sort] = Seq(sorts.Unit)
  val resultSort: Sort = sort

  override lazy val toString = id.toString
}

class App(val applicable: Applicable, val args: Seq[Term])
    extends Application[Applicable]
       with StructuralEquality {
       /*with PossibleTrigger*/

  utils.assertExpectedSorts(applicable, args)

  val sort: Sort = applicable.resultSort
  val equalityDefiningMembers = applicable +: args
  def copy(applicable: Applicable = applicable, args: Seq[Term] = args) = App(applicable, args)

  override lazy val toString =
    if (args.isEmpty) applicable.id.toString
    else s"${applicable.id}${args.mkString("(", ", ", ")")}"
}

object App extends ((Applicable, Seq[Term]) => App) {
  def apply(applicable: Applicable, args: Seq[Term]) = new App(applicable, args)
  def apply(applicable: Applicable, arg: Term) = new App(applicable, Seq(arg))
  def unapply(app: App) = Some((app.applicable, app.args))
}

/*
 * Terms
 */

/* Why not have a Term[S <: Sort]?
 * Then we cannot have optimising extractor objects anymore, because these
 * don't take type parameters. However, defining a DSL seems to only be
 * possible when Term can be parameterised ...
 * Hm, reusing e.g. Times for Ints and Perm seems to be problematic w.r.t.
 * to optimising extractor objects because the optimisations depend on the
 * sort, e.g. IntLiteral(a) * IntLiteral(b) ~~> IntLiteral(a * b),
 *            Perm(t) * FullPerm() ~~> Perm(t)
 * It would be better if we could specify dsl.Operand for different
 * Term[Sorts], along with the optimisations. Maybe some type level
 * programming can be used to have an implicit that applies the
 * optimisations, as done in the work on the type safe builder pattern.
 */

sealed trait Term extends Node {
  def sort: Sort

  def ===(t: Term): Term = Equals(this, t)
  def !==(t: Term): Term = Not(Equals(this, t))

  def convert(to: Sort): Term = SortWrapper(this, to)

  lazy val subterms: Seq[Term] = state.utils.subterms(this)

  /** @see [[ast.utility.Visitor.visit()]] */
  def visit(f: PartialFunction[Term, Any]): Unit =
    ast.utility.Visitor.visit(this, state.utils.subterms)(f)

  /** @see [[ast.utility.Visitor.visitOpt()]] */
  def visitOpt(f: Term => Boolean): Unit =
    ast.utility.Visitor.visitOpt(this, state.utils.subterms)(f)

  /** @see [[ast.utility.Visitor.reduceTree()]] */
  def reduceTree[R](f: (Term, Seq[R]) => R): R =
    ast.utility.Visitor.reduceTree(this, state.utils.subterms)(f)

  /** @see [[ast.utility.Visitor.existsDefined()]] */
  def existsDefined(f: PartialFunction[Term, Any]): Boolean =
    ast.utility.Visitor.existsDefined(this, state.utils.subterms)(f)

  /** @see [[ast.utility.Visitor.hasSubnode()]] */
  def hasSubterm(subterm: Term): Boolean =
    ast.utility.Visitor.hasSubnode(this, subterm, state.utils.subterms)

  /** @see [[ast.utility.Visitor.deepCollect()]] */
  def deepCollect[R](f: PartialFunction[Term, R]) : Seq[R] =
    ast.utility.Visitor.deepCollect(Seq(this), state.utils.subterms)(f)

  /** @see [[ast.utility.Visitor.shallowCollect()]] */
  def shallowCollect[R](f: PartialFunction[Term, R]): Seq[R] =
    ast.utility.Visitor.shallowCollect(Seq(this), state.utils.subterms)(f)

  /** @see [[ast.utility.Visitor.find()]] */
  def find[R](f: PartialFunction[Term, R]): Option[R] =
    ast.utility.Visitor.find(this, state.utils.subterms)(f)

  /** @see [[state.utils.transform()]] */
  def transform(pre: PartialFunction[Term, Term] = PartialFunction.empty)
               (recursive: Term => Boolean = !pre.isDefinedAt(_),
                post: PartialFunction[Term, Term] = PartialFunction.empty)
               : this.type =  state.utils.transform[this.type](this, pre)(recursive, post)

  def replace(original: Term, replacement: Term): Term =
    if (original == replacement)
      this
    else
      this.transform{case `original` => replacement}()

  def replace[T <: Term : ClassTag](replacements: Map[T, Term]): Term =
    if (replacements.isEmpty)
      this
    else
      this.transform{case t: T if replacements.contains(t) => replacements(t)}()

  def replace(originals: Seq[Term], replacements: Seq[Term]): Term = {
    //    assert(originals.length == replacements.length)

    if (originals.isEmpty)
      this
    else
      this.replace(toMap(originals.zip(replacements)))
  }

  def contains(t: Term): Boolean = this.existsDefined{case `t` =>}

  lazy val freeVariables: InsertionOrderedSet[Var] =
    this.reduceTree((t: Term, freeVarsChildren: Seq[Set[Var]]) => {
      val freeVars: InsertionOrderedSet[Var] = InsertionOrderedSet(freeVarsChildren.flatten)

      t match {
        case q: Quantification =>
          freeVars filterNot q.vars.contains
        case l: Let =>
          val lvars = l.bindings.keySet
          freeVars diff lvars
        case v: Var =>
          freeVars + v
        case _ =>
          freeVars
      }
    })

  lazy val topLevelConjuncts: Seq[Term] = {
    this match {
      case and: And => and.subterms flatMap (_.topLevelConjuncts)
      case other => Vector(other)
    }
  }
}

trait UnaryOp[E] {
  def op: String = getClass.getSimpleName.stripSuffix("$") + ":"
  /* If UnaryOp is extended by a case-class then getSimpleName returns
   * the class name suffixed with a dollar sign.
   */
  def p: E

  override lazy val toString = s"$op($p)"
}

trait BinaryOp[E] {
  def op: String = getClass.getSimpleName.stripSuffix("$")
  def p0: E
  def p1: E

  override lazy val toString = s"$p0 $op $p1"
}

trait StructuralEqualityUnaryOp[E] extends UnaryOp[E] {
  override def equals(other: Any) =
    this.eq(other.asInstanceOf[AnyRef]) || (other match {
      case uop: UnaryOp[_] if uop.getClass.eq(this.getClass) => p == uop.p
      case _ => false
    })

  override def hashCode(): Int = p.hashCode
}

trait StructuralEqualityBinaryOp[E] extends BinaryOp[E] {
  override def equals(other: Any) =
    this.eq(other.asInstanceOf[AnyRef]) || (other match {
      case bop: BinaryOp[_] if bop.getClass.eq(this.getClass) =>
        /* getClass identity is checked in order to prohibit that different
         * subtypes of BinaryOp are considered equal.
         */
        p0 == bop.p0 && p1 == bop.p1

      case _ => false
    })

  override def hashCode(): Int = p0.hashCode() * p1.hashCode()
}

trait StructuralEquality { self: AnyRef =>
  val equalityDefiningMembers: Seq[Any]

  override val hashCode = viper.silver.utility.Common.generateHashCode(equalityDefiningMembers)

  override def equals(other: Any) = (
    this.eq(other.asInstanceOf[AnyRef])
      || (other match {
      case se: StructuralEquality if this.getClass.eq(se.getClass) =>
        equalityDefiningMembers == se.equalityDefiningMembers
      case _ => false
    }))
}

/* Literals */

sealed trait Literal extends Term

case object Unit extends SnapshotTerm with Literal {
  override lazy val toString = "_"
}

case class IntLiteral(n: BigInt) extends ArithmeticTerm with Literal {
  def +(m: Int) = IntLiteral(n + m)
  def -(m: Int) = IntLiteral(n - m)
  def *(m: Int) = IntLiteral(n * m)
  def /(m: Int) = Div(this, IntLiteral(m))
  override lazy val toString = n.toString()
}

case class Null() extends Term with Literal {
  val sort = sorts.Ref
  override lazy val toString = "Null"
}

sealed trait BooleanLiteral extends BooleanTerm with Literal {
  def value: Boolean
  override lazy val toString = value.toString
}

object BooleanLiteral extends (Boolean => BooleanLiteral) {
  def apply(b: Boolean): BooleanLiteral = if (b) True() else False()
}

case class True() extends BooleanLiteral {
  val value = true
  override lazy val toString = "True"
}

case class False() extends BooleanLiteral {
  val value = false
  override lazy val toString = "False"
}

/* Quantifiers */

sealed trait Quantifier

case object Forall extends Quantifier {

  private val qidCounter = new AtomicInteger()

  def defaultName = s"quant-u-${qidCounter.getAndIncrement()}"

  def apply(qvar: Var, tBody: Term, trigger: Trigger): Quantification =
    apply(qvar, tBody, trigger, defaultName)

  def apply(qvar: Var, tBody: Term, trigger: Trigger, name: String) =
    Quantification(Forall, qvar :: Nil, tBody, trigger :: Nil, name)

  def apply(qvar: Var, tBody: Term, trigger: Trigger, name: String, isGlobal: Boolean) =
    Quantification(Forall, qvar :: Nil, tBody, trigger :: Nil, name, isGlobal)

  def apply(qvar: Var, tBody: Term, triggers: Seq[Trigger]): Quantification =
    apply(qvar, tBody, triggers, defaultName)

  def apply(qvar: Var, tBody: Term, triggers: Seq[Trigger], name: String) =
    Quantification(Forall, qvar :: Nil, tBody, triggers, name)

  def apply(qvar: Var, tBody: Term, triggers: Seq[Trigger], name: String, isGlobal: Boolean) =
    Quantification(Forall, qvar :: Nil, tBody, triggers, name, isGlobal)

  def apply(qvars: Seq[Var], tBody: Term, trigger: Trigger): Quantification =
    apply(qvars, tBody, trigger, defaultName)

  def apply(qvars: Seq[Var], tBody: Term, trigger: Trigger, name: String) =
    Quantification(Forall, qvars, tBody, trigger :: Nil, name)

  def apply(qvars: Seq[Var], tBody: Term, trigger: Trigger, name: String, isGlobal: Boolean) =
    Quantification(Forall, qvars, tBody, trigger :: Nil, name, isGlobal)

  def apply(qvars: Seq[Var], tBody: Term, triggers: Seq[Trigger]): Quantification =
    apply(qvars, tBody, triggers, defaultName)

  def apply(qvars: Seq[Var], tBody: Term, triggers: Seq[Trigger], name: String) =
    Quantification(Forall, qvars, tBody, triggers, name)

  def apply(qvars: Seq[Var], tBody: Term, triggers: Seq[Trigger], name: String, isGlobal: Boolean) =
    Quantification(Forall, qvars, tBody, triggers, name, isGlobal)

  def unapply(q: Quantification): Some[(Seq[Var], Term, Seq[Trigger], String, Boolean)] =
    Some(q.vars, q.body, q.triggers, q.name, q.isGlobal)

  override lazy val toString = "QA"
}

object Exists extends Quantifier {
  def apply(qvar: Var, tBody: Term, triggers: Seq[Trigger]) =
    Quantification(Exists, qvar :: Nil, tBody, triggers)

  def apply(qvars: Seq[Var], tBody: Term, triggers: Seq[Trigger]) =
    Quantification(Exists, qvars, tBody, triggers)

  def apply(qvars: Iterable[Var], tBody: Term, triggers: Seq[Trigger]) =
    Quantification(Exists, qvars.toSeq, tBody, triggers)

  override lazy val toString = "QE"
}

class Quantification private[terms] (val q: Quantifier, /* TODO: Rename */
                                     val vars: Seq[Var],
                                     val body: Term,
                                     val triggers: Seq[Trigger],
                                     val name: String,
                                     val isGlobal: Boolean,
                                     val weight: Option[Int])
    extends BooleanTerm
       with StructuralEquality {

  val equalityDefiningMembers = q :: vars :: body :: triggers :: weight :: Nil

  def copy(q: Quantifier = q,
           vars: Seq[Var] = vars,
           body: Term = body,
           triggers: Seq[Trigger] = triggers,
           name: String = name,
           isGlobal: Boolean = isGlobal,
           weight: Option[Int] = weight) = {

    Quantification(q, vars, body, triggers, name, isGlobal, weight)
  }

  def instantiate(terms: Seq[Term]): Term = {
    assert(terms.length == vars.length,
           s"Cannot instantiate a quantifier binding ${vars.length} variables with ${terms.length} terms")

    body.replace(vars, terms)
  }

  lazy val stringRepresentation = s"$q ${vars.mkString(",")} :: $body"
  lazy val stringRepresentationWithTriggers = s"$q ${vars.mkString(",")} :: ${triggers.mkString(",")} $body"

  override lazy val toString = stringRepresentation

  def toString(withTriggers: Boolean = false) =
    if (withTriggers) stringRepresentationWithTriggers
    else stringRepresentation
}

object Quantification
    extends ((Quantifier, Seq[Var], Term, Seq[Trigger], String, Boolean, Option[Int]) => Quantification) {

  private val qidCounter = new AtomicInteger()

  def transformSeqTerms(t: Trigger): Seq[Trigger] = {
    val transformed = Trigger(t.p.map(_.transform{
      case SeqIn(t0, t1) => SeqInTrigger(t0, t1)
    }()))
    if (transformed != t)
      Seq(t, transformed)
    else
      Seq(t)
  }

  def apply(q: Quantifier, vars: Seq[Var], tBody: Term, triggers: Seq[Trigger]): Quantification =
    apply(q, vars, tBody, triggers, s"quant-${qidCounter.getAndIncrement()}")

  def apply(q: Quantifier, vars: Seq[Var], tBody: Term, triggers: Seq[Trigger], name: String)
  : Quantification = {

    apply(q, vars, tBody, triggers, name, false)
  }

  def apply(q: Quantifier, vars: Seq[Var], tBody: Term, triggers: Seq[Trigger], name: String, weight: Option[Int])
  : Quantification = {

    apply(q, vars, tBody, triggers, name, false, weight)
  }

  def apply(q: Quantifier,
            vars: Seq[Var],
            tBody: Term,
            triggers: Seq[Trigger],
            name: String,
            isGlobal: Boolean)
  : Quantification = {
    apply(q, vars, tBody, triggers, name, isGlobal, None)
  }

  def apply(q: Quantifier,
            vars: Seq[Var],
            tBody: Term,
            triggers: Seq[Trigger],
            name: String,
            isGlobal: Boolean,
            weight: Option[Int])
           : Quantification = {

    val rewrittenTriggers = if (Verifier.config.useOldAxiomatization()) triggers else triggers.flatMap(transformSeqTerms(_))

//    assert(vars.nonEmpty, s"Cannot construct quantifier $q with no quantified variable")
//    assert(vars.distinct.length == vars.length, s"Found duplicate vars: $vars")
//    assert(triggers.distinct.length == triggers.length, s"Found duplicate triggers: $triggers")

    /* TODO: If we optimise away a quantifier, we cannot, for example, access
     *       autoTrigger on the returned object.
     */
<<<<<<< HEAD
    new Quantification(q, vars, tBody, rewrittenTriggers, name, isGlobal)
=======
    new Quantification(q, vars, tBody, triggers, name, isGlobal, weight)
>>>>>>> 3c0a9d91
//    tBody match {
//    case True() | False() => tBody
//    case _ => new Quantification(q, vars, tBody, triggers)
//  }
  }

  def unapply(q: Quantification)
             : Some[(Quantifier, Seq[Var], Term, Seq[Trigger], String, Boolean, Option[Int])] = {

    Some((q.q, q.vars, q.body, q.triggers, q.name, q.isGlobal, q.weight))
  }
}

/* Arithmetic expression terms */

sealed abstract class ArithmeticTerm extends Term {
  val sort = sorts.Int
}

class Plus(val p0: Term, val p1: Term) extends ArithmeticTerm
    with BinaryOp[Term] with StructuralEqualityBinaryOp[Term] {

  override val op = "+"
}

object Plus extends ((Term, Term) => Term) {
  import predef.Zero

  def apply(e0: Term, e1: Term) = (e0, e1) match {
    case (t0, Zero) => t0
    case (Zero, t1) => t1
    case (IntLiteral(n0), IntLiteral(n1)) => IntLiteral(n0 + n1)
    case _ => new Plus(e0, e1)
  }

  def unapply(t: Plus) = Some((t.p0, t.p1))
}

class Minus(val p0: Term, val p1: Term) extends ArithmeticTerm
    with BinaryOp[Term] with StructuralEqualityBinaryOp[Term] {

  override val op = "-"
}

object Minus extends ((Term, Term) => Term) {
  import predef.Zero

  def apply(e0: Term, e1: Term) = (e0, e1) match {
    case (t0, Zero) => t0
    case (IntLiteral(n0), IntLiteral(n1)) => IntLiteral(n0 - n1)
    case (t0, t1) if t0 == t1 => Zero
    case _ => new Minus(e0, e1)
  }

  def unapply(t: Minus) = Some((t.p0, t.p1))
}

class Times(val p0: Term, val p1: Term) extends ArithmeticTerm
    with BinaryOp[Term] with StructuralEqualityBinaryOp[Term] {

  override val op = "*"
}

object Times extends ((Term, Term) => Term) {
  import predef.{Zero, One}

  def apply(e0: Term, e1: Term) = (e0, e1) match {
    case (_, Zero) => Zero
    case (Zero, _) => Zero
    case (t0, One) => t0
    case (One, t1) => t1
    case (IntLiteral(n0), IntLiteral(n1)) => IntLiteral(n0 * n1)
    case _ => new Times(e0, e1)
  }

  def unapply(t: Times) = Some((t.p0, t.p1))
}

case class Div(p0: Term, p1: Term) extends ArithmeticTerm
    with BinaryOp[Term] {

  override val op = "/"
}

case class Mod(p0: Term, p1: Term) extends ArithmeticTerm
    with BinaryOp[Term] {

  override val op = "%"
}

/* Boolean expression terms */

sealed trait BooleanTerm extends Term { override val sort = sorts.Bool }

class Not(val p: Term) extends BooleanTerm
    with StructuralEqualityUnaryOp[Term] {

  override val op = "!"

  override lazy val toString = p match {
    case eq: BuiltinEquals => s"${eq.p0.toString} != ${eq.p1.toString}"
    case _ => s"!($p)"
  }
}

object Not extends (Term => Term) {
  def apply(e0: Term) = e0 match {
    case Not(e1) => e1
    case True() => False()
    case False() => True()
    case _ => new Not(e0)
  }

  def unapply(e: Not) = Some(e.p)
}

class Or(val ts: Seq[Term]) extends BooleanTerm
    with StructuralEquality {

  assert(ts.nonEmpty, "Expected at least one term, but found none")

  val equalityDefiningMembers = ts

  override lazy val toString = ts.mkString(" || ")
}

/* TODO: Or should be (Term, Term) => BooleanTerm, but that would require
 *       a Boolean(t: Term) wrapper, because e0/e1 may just be a Var.
 *       It would be sooooo handy to be able to work with Term[Sort], but
 *       that conflicts with using extractor objects to simplify terms,
 *       since extractor objects can't be type-parametrised.
 */
object Or extends (Iterable[Term] => Term) {
  def apply(ts: Term*) = createOr(ts)
  def apply(ts: Iterable[Term]) = createOr(ts.toSeq)

  //  def apply(e0: Term, e1: Term) = (e0, e1) match {
  //    case (True(), _) | (_, True()) => True()
  //    case (False(), _) => e1
  //    case (_, False()) => e0
  //    case _ if e0 == e1 => e0
  //    case _ => new Or(e0, e1)
  //  }

  @inline
  def createOr(_ts: Seq[Term]): Term = {
    var ts = _ts.flatMap { case Or(ts1) => ts1; case other => other :: Nil}
    ts = _ts.filterNot(_ == False())
    ts = ts.distinct

    ts match {
      case Seq() => False()
      case Seq(t) => t
      case _ if ts.contains(True()) => True()
      case _ => new Or(ts)
    }
  }

  def unapply(e: Or) = Some(e.ts)
}

class And(val ts: Seq[Term]) extends BooleanTerm
    with StructuralEquality {

  assert(ts.nonEmpty, "Expected at least one term, but found none")

  val equalityDefiningMembers = ts

  override lazy val toString = ts.mkString(" && ")
}

object And extends (Iterable[Term] => Term) {
  def apply(ts: Term*) = createAnd(ts)
  def apply(ts: Iterable[Term]) = createAnd(ts.toSeq)

  @inline
  def createAnd(_ts: Seq[Term]): Term = {
    var ts = _ts.flatMap { case And(ts1) => ts1; case other => other :: Nil}
    ts = _ts.filterNot(_ == True())
    ts = ts.distinct

    ts match {
      case Seq() => True()
      case Seq(t) => t
      case _ if ts.contains(False()) => False()
      case _ => new And(ts)
    }
  }

  def unapply(e: And) = Some(e.ts)
}

class Implies(val p0: Term, val p1: Term) extends BooleanTerm
    with StructuralEqualityBinaryOp[Term] {

  override val op = "==>"
}

object Implies extends ((Term, Term) => Term) {
  @tailrec
  def apply(e0: Term, e1: Term): Term = (e0, e1) match {
    case (True(), _) => e1
    case (False(), _) => True()
    case (_, True()) => True()
    case (_, Implies(e10, e11)) => Implies(And(e0, e10), e11)
    case _ if e0 == e1 => True()
    case _ => new Implies(e0, e1)
  }

  def unapply(e: Implies) = Some((e.p0, e.p1))
}

class Iff(val p0: Term, val p1: Term) extends BooleanTerm
    with StructuralEqualityBinaryOp[Term] {

  override val op = "<==>"
}

object Iff extends ((Term, Term) => Term) {
  def apply(e0: Term, e1: Term) = (e0, e1) match {
    case (True(), _) => e1
    case (_, True()) => e0
    case _ if e0 == e1 => True()
    case _ => new Iff(e0, e1)
  }

  def unapply(e: Iff) = Some((e.p0, e.p1))
}

class Ite(val t0: Term, val t1: Term, val t2: Term)
    extends Term with StructuralEquality {

  assert(t0.sort == sorts.Bool && t1.sort == t2.sort, /* @elidable */
         s"Ite term Ite($t0, $t1, $t2) is not well-sorted: ${t0.sort}, ${t1.sort}, ${t2.sort}")

  val equalityDefiningMembers = t0 :: t1 :: t2 :: Nil
  val sort = t1.sort
  override lazy val toString = s"($t0 ? $t1 : $t2)"
}

object Ite extends ((Term, Term, Term) => Term) {
  def apply(e0: Term, e1: Term, e2: Term) = (e0, e1, e2) match {
    case _ if e1 == e2 => e1
    case (True(), _, _) => e1
    case (False(), _, _) => e2
    case (_, True(), False()) => e0
    case (_, False(), True()) => Not(e0)
    case _ => new Ite(e0, e1, e2)
  }

  def unapply(e: Ite) = Some((e.t0, e.t1, e.t2))
}

/* Comparison expression terms */

sealed trait ComparisonTerm extends BooleanTerm

sealed trait Equals extends ComparisonTerm with BinaryOp[Term] { override val op = "==" }

object Equals extends ((Term, Term) => BooleanTerm) {
  def apply(e0: Term, e1: Term) = {
    assert(e0.sort == e1.sort,
           s"Expected both operands to be of the same sort, but found ${e0.sort} ($e0) and ${e1.sort} ($e1).")

    // Note that the syntactic simplifications (first two cases) can interfere with triggering
    // if they eliminate potential trigger terms.
    (e0, e1) match {
      case (`e0`, `e0`) => True()
      case (l1: Literal, l2: Literal) => BooleanLiteral(l1 == l2)
      case _ =>
        e0.sort match {
          case sorts.Snap =>
            (e0, e1) match {
              case (sw1: SortWrapper, sw2: SortWrapper) if sw1.t.sort != sw2.t.sort =>
                assert(false, s"Equality '(Snap) $e0 == (Snap) $e1' is not allowed")
              /* The next few cases are nonsensical and might indicate a bug in Silicon.
                 However, they can also arise on infeasible paths (and preventing them
                 would require potentially expensive prover calls), so treating
                 them as errors is unfortunately not an option.
               */
              // case (_: Combine, _: SortWrapper) =>
              //   assert(false, s"Equality '$e0 == (Snap) $e1' is not allowed")
              // case (_: SortWrapper, _: Combine) =>
              //   assert(false, s"Equality '(Snap) $e0 == $e1' is not allowed")
              // case (Unit, _: Combine) | (_: Combine, Unit) =>
              //   assert(false, s"Equality '$e0 == $e1' is not allowed")
              case _ => /* Ok */
            }

            new BuiltinEquals(e0, e1)

          case _: sorts.Seq | _: sorts.Set | _: sorts.Multiset | _: sorts.Map => new CustomEquals(e0, e1)
          case _ => new BuiltinEquals(e0, e1)
        }
    }
  }

  def unapply(e: Equals) = Some((e.p0, e.p1))
}

/* Represents built-in equality, e.g., '=' in SMT-LIB */
class BuiltinEquals private[terms] (val p0: Term, val p1: Term) extends Equals
    with StructuralEqualityBinaryOp[Term]

object BuiltinEquals extends ((Term, Term) => BooleanTerm) {
  def apply(t1: Term, t2: Term) = (t1, t2) match {
    case (p0: PermLiteral, p1: PermLiteral) =>
      // NOTE: The else-case (False()) is only justified because permission literals are stored in a normal form
      // such that two literals are semantically equivalent iff they are syntactically equivalent.
      if (p0.literal == p1.literal) True() else False()
    case _ => new BuiltinEquals(t1, t2)
  }

  def unapply(e: BuiltinEquals) = Some((e.p0, e.p1))
}

/* Custom equality that (potentially) needs to be axiomatised. */
class CustomEquals private[terms] (val p0: Term, val p1: Term) extends Equals
    with StructuralEqualityBinaryOp[Term] {

  override val op = "==="
}

object CustomEquals extends ((Term, Term) => BooleanTerm) {
  def apply(t1: Term, t2: Term) = new CustomEquals(t1, t2)
  def unapply(e: CustomEquals) = Some((e.p0, e.p1))
}

class Less(val p0: Term, val p1: Term) extends ComparisonTerm
    with StructuralEqualityBinaryOp[Term] {

  assert(p0.sort == p1.sort,
         s"Expected both operands to be of the same sort, but found ${p0.sort} ($p0) and ${p1.sort} ($p1).")

  override val op = "<"
}

object Less extends /* OptimisingBinaryArithmeticOperation with */ ((Term, Term) => Term) {
  def apply(e0: Term, e1: Term) = (e0, e1) match {
    case (IntLiteral(n0), IntLiteral(n1)) => if (n0 < n1) True() else False()
    case (t0, t1) if t0 == t1 => False()
    case _ => new Less(e0, e1)
  }

  def unapply(e: Less) = Some((e.p0, e.p1))
}

class AtMost(val p0: Term, val p1: Term) extends ComparisonTerm
    with StructuralEqualityBinaryOp[Term] {

  override val op = "<="
}

object AtMost extends /* OptimisingBinaryArithmeticOperation with */ ((Term, Term) => Term) {
  def apply(e0: Term, e1: Term) = (e0, e1) match {
    case (IntLiteral(n0), IntLiteral(n1)) => if (n0 <= n1) True() else False()
    case (t0, t1) if t0 == t1 => True()
    case _ => new AtMost(e0, e1)
  }

  def unapply(e: AtMost) = Some((e.p0, e.p1))
}

class Greater(val p0: Term, val p1: Term) extends ComparisonTerm
    with StructuralEqualityBinaryOp[Term] {

  override val op = ">"
}

object Greater extends /* OptimisingBinaryArithmeticOperation with */ ((Term, Term) => Term) {
  def apply(e0: Term, e1: Term) = (e0, e1) match {
    case (IntLiteral(n0), IntLiteral(n1)) => if (n0 > n1) True() else False()
    case (t0, t1) if t0 == t1 => False()
    case _ => new Greater(e0, e1)
  }

  def unapply(e: Greater) = Some((e.p0, e.p1))
}

class AtLeast(val p0: Term, val p1: Term) extends ComparisonTerm
    with StructuralEqualityBinaryOp[Term] {

  override val op = ">="
}

object AtLeast extends /* OptimisingBinaryArithmeticOperation with */ ((Term, Term) => Term) {
  def apply(e0: Term, e1: Term) = (e0, e1) match {
    case (IntLiteral(n0), IntLiteral(n1)) => if (n0 >= n1) True() else False()
    case (t0, t1) if t0 == t1 => True()
    case _ => new AtLeast(e0, e1)
  }

  def unapply(e: AtLeast) = Some((e.p0, e.p1))
}

/*
  Helper class for permissions
 */

final class Rational(n: BigInt, d: BigInt) extends Ordered[Rational] {
  require(d != 0, "Denominator of Rational must not be 0.")

  private val g = n.gcd(d)
  val numerator: BigInt = n / g * d.signum
  val denominator: BigInt = d.abs / g

  def +(that: Rational): Rational = {
    val newNum = this.numerator * that.denominator + that.numerator * this.denominator
    val newDen = this.denominator * that.denominator
    Rational(newNum, newDen)
  }
  def -(that: Rational): Rational = this + (-that)
  def unary_- = Rational(-numerator, denominator)
  def abs = Rational(numerator.abs, denominator)
  def signum = Rational(numerator.signum, 1)

  def *(that: Rational): Rational = Rational(this.numerator * that.numerator, this.denominator * that.denominator)
  def /(that: Rational): Rational = this * that.inverse
  def inverse = Rational(denominator, numerator)

  def compare(that: Rational) = (this.numerator * that.denominator - that.numerator * this.denominator).signum

  override def equals(obj: Any) = obj match {
    case that: Rational => this.numerator == that.numerator && this.denominator == that.denominator
    case _ => false
  }

  override lazy val toString = s"$numerator/$denominator"
}

object Rational extends ((BigInt, BigInt) => Rational) {
  val zero = Rational(0, 1)
  val one = Rational(1, 1)

  def apply(numer: BigInt, denom: BigInt) = new Rational(numer, denom)
  def unapply(r: Rational) = Some(r.numerator, r.denominator)
}

/*
 * Permissions
 */

sealed trait Permissions extends Term {
  val sort = sorts.Perm
}

sealed abstract class PermLiteral(val literal: Rational) extends Permissions

case class NoPerm() extends PermLiteral(Rational.zero) { override lazy val toString = "Z" }
case class FullPerm() extends PermLiteral(Rational.one) { override lazy val toString = "W" }

class FractionPermLiteral(r: Rational) extends PermLiteral(r) {
  override def equals(obj: Any) = obj match {
    case p: FractionPermLiteral => literal == p.literal
    case _ => false
  }
  override lazy val toString = literal.toString
}

object FractionPermLiteral extends (Rational => Permissions) {
  def apply(r: Rational) = r match {
    case Rational(n, _) if n == 0 => NoPerm()
    case Rational(n, d) if n == d => FullPerm()
    case _ => new FractionPermLiteral(r)
  }

  def unapply(t: FractionPermLiteral) = Some(t.literal)
}

class FractionPerm(val n: Term, val d: Term)
    extends Permissions
       with StructuralEquality {

  val equalityDefiningMembers = n :: d :: Nil
  override lazy val toString = s"$n/$d"
}

object FractionPerm extends ((Term, Term) => Permissions) {
  def apply(n: Term, d: Term) = (n, d) match {
    case (IntLiteral(i1), IntLiteral(i2)) if i2 != 0 => FractionPermLiteral(Rational(i1, i2))
    case _ => new FractionPerm(n, d)
  }

  def unapply(fp: FractionPerm) = Some((fp.n, fp.d))
}

case class IsValidPermVar(v: Var) extends BooleanTerm {
  override lazy val toString = s"PVar($v)"
}

case class IsReadPermVar(v: Var) extends BooleanTerm {
  override lazy val toString = s"RdVar($v)"
}

class PermTimes(val p0: Term, val p1: Term)
    extends Permissions
       with StructuralEqualityBinaryOp[Term] {

  override val op = "*"
}

object PermTimes extends ((Term, Term) => Term) {
  def apply(t0: Term, t1: Term) = (t0, t1) match {
    case (FullPerm(), t) => t
    case (t, FullPerm()) => t
    case (NoPerm(), _) => NoPerm()
    case (_, NoPerm()) => NoPerm()
    case (p0: PermLiteral, p1: PermLiteral) => FractionPermLiteral(p0.literal * p1.literal)
    case (_, _) => new PermTimes(t0, t1)
  }

  def unapply(pt: PermTimes) = Some((pt.p0, pt.p1))
}

class IntPermTimes(val p0: Term, val p1: Term)
    extends Permissions
       with BinaryOp[Term]
       with StructuralEqualityBinaryOp[Term] {

  override val op = "*"
}

object IntPermTimes extends ((Term, Term) => Term) {
  import predef.{Zero, One}

  def apply(t0: Term, t1: Term) = (t0, t1) match {
    case (Zero, _) => NoPerm()
    case (One, t) => t
    case (_, NoPerm()) => NoPerm()
    case (IntLiteral(i), p: PermLiteral) => FractionPermLiteral(Rational(i, 1) * p.literal)
    case (_, _) => new IntPermTimes(t0, t1)
  }

  def unapply(pt: IntPermTimes) = Some((pt.p0, pt.p1))
}

class PermIntDiv(val p0: Term, val p1: Term)
    extends Permissions
       with BinaryOp[Term]
       with StructuralEqualityBinaryOp[Term] {

  utils.assertSort(p1, "Second term", sorts.Int)

  override val op = "/"
}

object PermIntDiv extends ((Term, Term) => Term) {
  import predef.One

  def apply(t0: Term, t1: Term) = (t0, t1) match {
    case (t, One) => t
    case (p: PermLiteral, IntLiteral(i)) if i != 0 => FractionPermLiteral(p.literal / Rational(i, 1))
    case (_, _) => new PermIntDiv(t0, t1)
  }

  def unapply(t: PermIntDiv) = Some((t.p0, t.p1))
}

class PermPermDiv(val p0: Term, val p1: Term)
  extends Permissions
    with BinaryOp[Term]
    with StructuralEqualityBinaryOp[Term] {

  utils.assertSort(p1, "Second term", sorts.Perm)

  override val op = "/"
}

object PermPermDiv extends ((Term, Term) => Term) {

  def apply(t0: Term, t1: Term) = (t0, t1) match {
    case (_, _) => new PermPermDiv(t0, t1)
  }

  def unapply(t: PermPermDiv) = Some((t.p0, t.p1))
}

object PermDiv extends ((Term, Term) => Term) {
  import predef.One

  def apply(t0: Term, t1: Term) = PermTimes(t0, FractionPerm(One, t1))
}

class PermPlus(val p0: Term, val p1: Term)
    extends Permissions
       with BinaryOp[Term]
       with StructuralEqualityBinaryOp[Term] {

  override val op = "+"
}

object PermPlus extends ((Term, Term) => Term) {
  def apply(t0: Term, t1: Term) = (t0, t1) match {
    case (NoPerm(), _) => t1
    case (_, NoPerm()) => t0
    case (p0: PermLiteral, p1: PermLiteral) => FractionPermLiteral(p0.literal + p1.literal)
    case (FractionPerm(n1, d1), FractionPerm(n2, d2)) if d1 == d2 => FractionPerm(Plus(n1, n2), d1)
    case (PermMinus(t00, t01), _) if t01 == t1 => t00
    case (_, PermMinus(t10, t11)) if t11 == t0 => t10

    case (_, _) => new PermPlus(t0, t1)
  }

  def unapply(pp: PermPlus) = Some((pp.p0, pp.p1))
}

class PermMinus(val p0: Term, val p1: Term)
    extends Permissions
       with BinaryOp[Term]
       with StructuralEqualityBinaryOp[Term] {

  override val op = "-"

  override lazy val toString = p1 match {
    case _: BinaryOp[_] => s"$p0 $op ($p1)"
    case _ => s"$p0 $op $p1"
  }
}

object PermMinus extends ((Term, Term) => Term) {
  def apply(t0: Term, t1: Term) = (t0, t1) match {
    case (_, NoPerm()) => t0
    case (p0, p1) if p0 == p1 => NoPerm()
    case (p0: PermLiteral, p1: PermLiteral) => FractionPermLiteral(p0.literal - p1.literal)
    case (p0, PermMinus(p1, p2)) if p0 == p1 => p2
    case (PermPlus(p0, p1), p2) if p0 == p2 => p1
    case (PermPlus(p0, p1), p2) if p1 == p2 => p0
    case (_, _) => new PermMinus(t0, t1)
  }

  def unapply(pm: PermMinus) = Some((pm.p0, pm.p1))
}

class PermLess(val p0: Term, val p1: Term)
    extends BooleanTerm
       with BinaryOp[Term]
       with StructuralEqualityBinaryOp[Term] {

  override lazy val toString = s"($p0) < ($p1)"

  override val op = "<"
}

object PermLess extends ((Term, Term) => Term) {
  def apply(t0: Term, t1: Term): Term = {
    (t0, t1) match {
      case _ if t0 == t1 => False()
      case (p0: PermLiteral, p1: PermLiteral) => if (p0.literal < p1.literal) True() else False()

      case (`t0`, Ite(tCond, tIf, tElse)) =>
        /* The pattern p0 < b ? p1 : p2 arises very often in the context of quantified permissions.
         * Pushing the comparisons into the ite allows further simplifications.
         */
        Ite(tCond, PermLess(t0, tIf), PermLess(t0, tElse))

      case _ => new PermLess(t0, t1)
    }
  }

  def unapply(pl: PermLess) = Some((pl.p0, pl.p1))
}

class PermAtMost(val p0: Term, val p1: Term) extends ComparisonTerm
    with StructuralEqualityBinaryOp[Term] {

  override val op = "<="
}

object PermAtMost extends ((Term, Term) => Term) {
  def apply(e0: Term, e1: Term) = (e0, e1) match {
    case (p0: PermLiteral, p1: PermLiteral) => if (p0.literal <= p1.literal) True() else False()
    case (t0, t1) if t0 == t1 => True()
    case _ => new PermAtMost(e0, e1)
  }

  def unapply(e: PermAtMost) = Some((e.p0, e.p1))
}

class PermMin(val p0: Term, val p1: Term) extends Permissions
    with BinaryOp[Term]
    with StructuralEqualityBinaryOp[Term] {

  utils.assertSort(p0, "Permission 1st", sorts.Perm)
  utils.assertSort(p1, "Permission 2nd", sorts.Perm)

  override lazy val toString = s"min ($p0, $p1)"
}

object PermMin extends ((Term, Term) => Term) {
  def apply(e0: Term, e1: Term) = (e0, e1) match {
    case (t0, t1) if t0 == t1 => t0
    case (p0: PermLiteral, p1: PermLiteral) => if (p0.literal > p1.literal) p1 else p0
    case _ => new PermMin(e0, e1)
  }

  def unapply(e: PermMin) = Some((e.p0, e.p1))
}

/* Sequences */

sealed trait SeqTerm extends Term {
  val elementsSort: Sort
  val sort: sorts.Seq
}

case class SeqRanged(p0: Term, p1: Term) extends SeqTerm /* with BinaryOp[Term] */ {
  utils.assertSort(p0, "first operand", sorts.Int)
  utils.assertSort(p1, "second operand", sorts.Int)

  val elementsSort = sorts.Int
  val sort = sorts.Seq(elementsSort)

  override lazy val toString = s"[$p0..$p1]"
}

case class SeqNil(elementsSort: Sort) extends SeqTerm with Literal {
  val sort = sorts.Seq(elementsSort)
  override lazy val toString = "Nil"
}

case class SeqSingleton(p: Term) extends SeqTerm /* with UnaryOp[Term] */ {
  val elementsSort = p.sort
  val sort = sorts.Seq(elementsSort)

  override lazy val toString = s"[$p]"
}

class SeqAppend(val p0: Term, val p1: Term) extends SeqTerm
    with StructuralEqualityBinaryOp[Term] {

  val elementsSort = p0.sort.asInstanceOf[sorts.Seq].elementsSort
  val sort = sorts.Seq(elementsSort)

  override val op = "++"
}

object SeqAppend extends ((Term, Term) => SeqTerm) {
  def apply(t0: Term, t1: Term) = {
    utils.assertSameSorts[sorts.Seq](t0, t1)
    new SeqAppend(t0, t1)
  }

  def unapply(sa: SeqAppend) = Some((sa.p0, sa.p1))
}

class SeqDrop(val p0: Term, val p1: Term) extends SeqTerm
    with StructuralEqualityBinaryOp[Term] {

  val elementsSort = p0.sort.asInstanceOf[sorts.Seq].elementsSort
  val sort = sorts.Seq(elementsSort)

  override lazy val toString = p0.toString + "[" + p1.toString + ":]"
}

object SeqDrop extends ((Term, Term) => SeqTerm) {
  def apply(t0: Term, t1: Term) = {
    utils.assertSort(t0, "first operand", "Seq", _.isInstanceOf[sorts.Seq])
    utils.assertSort(t1, "second operand", sorts.Int)
    new SeqDrop(t0, t1)
  }

  def unapply(sd: SeqDrop) = Some((sd.p0, sd.p1))
}

class SeqTake(val p0: Term, val p1: Term) extends SeqTerm
    with StructuralEqualityBinaryOp[Term] {

  val elementsSort = p0.sort.asInstanceOf[sorts.Seq].elementsSort
  val sort = sorts.Seq(elementsSort)

  override lazy val toString = p0.toString + "[:" + p1.toString + "]"
}

object SeqTake extends ((Term, Term) => SeqTerm) {
  def apply(t0: Term, t1: Term) = {
    utils.assertSort(t0, "first operand", "Seq", _.isInstanceOf[sorts.Seq])
    utils.assertSort(t1, "second operand", sorts.Int)
    new SeqTake(t0, t1)
  }

  def unapply(st: SeqTake) = Some((st.p0, st.p1))
}

class SeqLength(val p: Term) extends Term
    with StructuralEqualityUnaryOp[Term] {

  val sort = sorts.Int
  override lazy val toString = s"|$p|"
}

object SeqLength {
  def apply(t: Term) = {
    utils.assertSort(t, "term", "Seq", _.isInstanceOf[sorts.Seq])
    new SeqLength(t)
  }

  def unapply(sl: SeqLength) = Some(sl.p)
}

class SeqAt(val p0: Term, val p1: Term) extends Term
    with StructuralEqualityBinaryOp[Term] {

  val sort = p0.sort.asInstanceOf[sorts.Seq].elementsSort

  override lazy val toString = s"$p0[$p1]"
}

object SeqAt extends ((Term, Term) => Term) {
  def apply(t0: Term, t1: Term) = {
    utils.assertSort(t0, "first operand", "Seq", _.isInstanceOf[sorts.Seq])
    utils.assertSort(t1, "second operand", sorts.Int)
    new SeqAt(t0, t1)
  }

  def unapply(sa: SeqAt) = Some((sa.p0, sa.p1))
}

class SeqIn(val p0: Term, val p1: Term) extends BooleanTerm
    with StructuralEqualityBinaryOp[Term] {

  override lazy val toString = s"$p1 in $p0"
}

object SeqIn extends ((Term, Term) => BooleanTerm) {
  def apply(t0: Term, t1: Term) = {
    utils.assertSort(t0, "first operand", "Seq", _.isInstanceOf[sorts.Seq])
    utils.assertSort(t1, "second operand", t0.sort.asInstanceOf[sorts.Seq].elementsSort)
    new SeqIn(t0, t1)
  }

  def unapply(si: SeqIn) = Some((si.p0, si.p1))
}

class SeqInTrigger(val p0: Term, val p1: Term) extends BooleanTerm
  with StructuralEqualityBinaryOp[Term] {

  override lazy val toString = s"$p1 in $p0"
}

object SeqInTrigger extends ((Term, Term) => BooleanTerm) {
  def apply(t0: Term, t1: Term) = {
    utils.assertSort(t0, "first operand", "Seq", _.isInstanceOf[sorts.Seq])
    utils.assertSort(t1, "second operand", t0.sort.asInstanceOf[sorts.Seq].elementsSort)
    new SeqInTrigger(t0, t1)
  }

  def unapply(si: SeqInTrigger) = Some((si.p0, si.p1))
}

class SeqUpdate(val t0: Term, val t1: Term, val t2: Term)
    extends SeqTerm
       with StructuralEquality {

  val sort = t0.sort.asInstanceOf[sorts.Seq]
  val elementsSort = sort.elementsSort
  val equalityDefiningMembers = t0 :: t1 :: t2 :: Nil
  override lazy val toString = s"$t0[$t1] := $t2"
}

object SeqUpdate extends ((Term, Term, Term) => SeqTerm) {
  def apply(t0: Term, t1: Term, t2: Term) = {
    utils.assertSort(t0, "first operand", "Seq", _.isInstanceOf[sorts.Seq])
    utils.assertSort(t1, "second operand", sorts.Int)
    utils.assertSort(t2, "third operand", t0.sort.asInstanceOf[sorts.Seq].elementsSort)

    if (Verifier.config.useOldAxiomatization())
      new SeqUpdate(t0, t1, t2)
    else
      SeqAppend(SeqTake(t0,t1),SeqAppend(SeqSingleton(t2),SeqDrop(t0,Plus(t1,IntLiteral(1)))))
  }

  def unapply(su: SeqUpdate) = Some((su.t0, su.t1, su.t2))
}

/* Sets */

sealed trait SetTerm extends Term {
  val elementsSort: Sort
  val sort: sorts.Set
}

sealed trait BinarySetOp extends SetTerm
    with StructuralEqualityBinaryOp[Term] {

  val elementsSort = p0.sort.asInstanceOf[sorts.Set].elementsSort
  val sort = sorts.Set(elementsSort)
}

case class EmptySet(elementsSort: Sort) extends SetTerm with Literal {
  val sort = sorts.Set(elementsSort)
  override lazy val toString = "Ø"
}

case class SingletonSet(p: Term) extends SetTerm /* with UnaryOp[Term] */ {
  val elementsSort = p.sort
  val sort = sorts.Set(elementsSort)

  override lazy val toString = s"{$p}"
}

class SetAdd(val p0: Term, val p1: Term) extends SetTerm
    with StructuralEqualityBinaryOp[Term] {

  val elementsSort = p0.sort.asInstanceOf[sorts.Set].elementsSort
  val sort = sorts.Set(elementsSort)

  override val op = "+"
}

object SetAdd extends ((Term, Term) => SetTerm) {
  def apply(t0: Term, t1: Term) = {
    utils.assertSort(t0, "first operand", "Set", _.isInstanceOf[sorts.Set])
    utils.assertSort(t1, "second operand", t0.sort.asInstanceOf[sorts.Set].elementsSort)

    new SetAdd(t0, t1)
  }

  def unapply(sa: SetAdd) = Some((sa.p0, sa.p1))
}

class SetUnion(val p0: Term, val p1: Term) extends BinarySetOp {
  override val op = "∪"
}

object SetUnion extends ((Term, Term) => SetTerm) {
  def apply(t0: Term, t1: Term) = {
    utils.assertSameSorts[sorts.Set](t0, t1)
    new SetUnion(t0, t1)
  }

  def unapply(su: SetUnion) = Some((su.p0, su.p1))
}

class SetIntersection(val p0: Term, val p1: Term) extends BinarySetOp {
  override val op = "∩"
}

object SetIntersection extends ((Term, Term) => SetTerm) {
  def apply(t0: Term, t1: Term) = {
    utils.assertSameSorts[sorts.Set](t0, t1)
    new SetIntersection(t0, t1)
  }

  def unapply(si: SetIntersection) = Some((si.p0, si.p1))
}

class SetSubset(val p0: Term, val p1: Term) extends BooleanTerm 
    with StructuralEqualityBinaryOp[Term] {
  override val op = "⊂"
}

object SetSubset extends ((Term, Term) => BooleanTerm) {
  def apply(t0: Term, t1: Term) = {
    utils.assertSameSorts[sorts.Set](t0, t1)
    new SetSubset(t0, t1)
  }

  def unapply(ss: SetSubset) = Some((ss.p0, ss.p1))
}

class SetDisjoint(val p0: Term, val p1: Term) extends BooleanTerm
    with StructuralEqualityBinaryOp[Term] {
  override val op = "disj"
}

object SetDisjoint extends ((Term, Term) => BooleanTerm) {
  def apply(t0: Term, t1: Term) = {
    utils.assertSameSorts[sorts.Set](t0, t1)
    new SetDisjoint(t0, t1)
  }

  def unapply(sd: SetDisjoint) = Some((sd.p0, sd.p1))
}

class SetDifference(val p0: Term, val p1: Term) extends BinarySetOp {
  override val op = "\\"
}

object SetDifference extends ((Term, Term) => SetTerm) {
  def apply(t0: Term, t1: Term) = {
    utils.assertSameSorts[sorts.Set](t0, t1)
    new SetDifference(t0, t1)
  }

  def unapply(sd: SetDifference) = Some((sd.p0, sd.p1))
}

class SetIn(val p0: Term, val p1: Term) extends BooleanTerm
    with StructuralEqualityBinaryOp[Term] {

  override val op = "in"
}

object SetIn extends ((Term, Term) => BooleanTerm) {
  def apply(t0: Term, t1: Term) = {
    utils.assertSort(t1, "second operand", "Set", _.isInstanceOf[sorts.Set])
    utils.assertSort(t0, "first operand", t1.sort.asInstanceOf[sorts.Set].elementsSort)

    new SetIn(t0, t1)
  }

  def unapply(si: SetIn) = Some((si.p0, si.p1))
}

class SetCardinality(val p: Term) extends Term
    with StructuralEqualityUnaryOp[Term] {

  val sort = sorts.Int
  override lazy val toString = s"|$p|"
}

object SetCardinality extends (Term => SetCardinality) {
  def apply(t: Term) = {
    utils.assertSort(t, "term", "Set", _.isInstanceOf[sorts.Set])
    new SetCardinality(t)
  }

  def unapply(sc: SetCardinality) = Some(sc.p)
}

/* Multisets */

sealed trait MultisetTerm extends Term {
  val elementsSort: Sort
  val sort: sorts.Multiset
}

sealed trait BinaryMultisetOp extends MultisetTerm
    with StructuralEqualityBinaryOp[Term] {

  val elementsSort = p0.sort.asInstanceOf[sorts.Multiset].elementsSort
  val sort = sorts.Multiset(elementsSort)
}

case class EmptyMultiset(elementsSort: Sort) extends MultisetTerm with Literal {
  val sort = sorts.Multiset(elementsSort)
  override lazy val toString = "Ø"
}

case class SingletonMultiset(p: Term) extends MultisetTerm /* with UnaryOp[Term] */ {
  val elementsSort = p.sort
  val sort = sorts.Multiset(elementsSort)

  override lazy val toString = s"{$p}"
}

class MultisetAdd(val p0: Term, val p1: Term) extends MultisetTerm
    with StructuralEqualityBinaryOp[Term] {

  val elementsSort = p0.sort.asInstanceOf[sorts.Multiset].elementsSort
  val sort = sorts.Multiset(elementsSort)

  override val op = "+"
}

object MultisetAdd extends ((Term, Term) => MultisetTerm) {
  def apply(t0: Term, t1: Term) = {
    utils.assertSort(t0, "first operand", "Set", _.isInstanceOf[sorts.Multiset])
    utils.assertSort(t1, "second operand", t0.sort.asInstanceOf[sorts.Multiset].elementsSort)

    new MultisetAdd(t0, t1)
  }

  def unapply(ma: MultisetAdd) = Some((ma.p0, ma.p1))
}

class MultisetUnion(val p0: Term, val p1: Term) extends BinaryMultisetOp {
  override val op = "∪"
}

object MultisetUnion extends ((Term, Term) => MultisetTerm) {
  def apply(t0: Term, t1: Term) = {
    utils.assertSameSorts[sorts.Multiset](t0, t1)
    new MultisetUnion(t0, t1)
  }

  def unapply(mu: MultisetUnion) = Some((mu.p0, mu.p1))
}

class MultisetIntersection(val p0: Term, val p1: Term) extends BinaryMultisetOp {
  override val op = "∩"
}

object MultisetIntersection extends ((Term, Term) => MultisetTerm) {
  def apply(t0: Term, t1: Term) = {
    utils.assertSameSorts[sorts.Multiset](t0, t1)
    new MultisetIntersection(t0, t1)
  }

  def unapply(mi: MultisetIntersection) = Some((mi.p0, mi.p1))
}

class MultisetSubset(val p0: Term, val p1: Term) extends BooleanTerm
    with StructuralEqualityBinaryOp[Term] {
  override val op = "⊂"
}

object MultisetSubset extends ((Term, Term) => BooleanTerm) {
  def apply(t0: Term, t1: Term) = {
    utils.assertSameSorts[sorts.Multiset](t0, t1)
    new MultisetSubset(t0, t1)
  }

  def unapply(ms: MultisetSubset) = Some((ms.p0, ms.p1))
}

class MultisetDifference(val p0: Term, val p1: Term) extends BinaryMultisetOp {
  override val op = "\\"
}

object MultisetDifference extends ((Term, Term) => MultisetTerm) {
  def apply(t0: Term, t1: Term) = {
    utils.assertSameSorts[sorts.Multiset](t0, t1)
    new MultisetDifference(t0, t1)
  }

  def unapply(md: MultisetDifference) = Some((md.p0, md.p1))
}

class MultisetCardinality(val p: Term) extends Term
    with StructuralEqualityUnaryOp[Term] {

  val sort = sorts.Int
  override lazy val toString = s"|$p|"
}

object MultisetCardinality extends (Term => MultisetCardinality) {
  def apply(t: Term) = {
    utils.assertSort(t, "term", "Multiset", _.isInstanceOf[sorts.Multiset])
    new MultisetCardinality(t)
  }

  def unapply(mc: MultisetCardinality) = Some(mc.p)
}

class MultisetCount(val p0: Term, val p1: Term) extends Term
    with StructuralEqualityBinaryOp[Term] {

  val sort = sorts.Int
  override lazy val toString = s"$p0($p1)"
}

object MultisetCount extends {
  def apply(ms: Term, el: Term) = {
    utils.assertSort(ms, "first operand", "Multiset", _.isInstanceOf[sorts.Multiset])
    utils.assertSort(el, "second operand", ms.sort.asInstanceOf[sorts.Multiset].elementsSort)

    new MultisetCount(ms, el)
  }

  def unapply(mc: MultisetCount) = Some((mc.p0, mc.p1))
}

/* Maps */

sealed trait MapTerm extends Term {
  val keySort: Sort
  val valueSort: Sort
  val sort: sorts.Map
}

case class EmptyMap(keySort: Sort, valueSort: Sort) extends MapTerm with Literal {
  val sort = sorts.Map(keySort, valueSort)
  override lazy val toString = "Ø"
}

class MapLookup(base: Term, key: Term) extends Term with StructuralEqualityBinaryOp[Term] {
  val sort: Sort = p0.sort.asInstanceOf[sorts.Map].valueSort
  override def p0: Term = base
  override def p1: Term = key
  override lazy val toString = s"$p0[$p1]"
}

object MapLookup extends ((Term, Term) => Term) {
  def apply(t0: Term, t1: Term) : Term = {
    utils.assertSort(t0, "first operand", "Map", _.isInstanceOf[sorts.Map])
    utils.assertSort(t1, "second operand", t0.sort.asInstanceOf[sorts.Map].keySort)
    new MapLookup(t0, t1)
  }

  def unapply(ml: MapLookup) = Some((ml.p0, ml.p1))
}

class MapCardinality(val p: Term) extends Term with StructuralEqualityUnaryOp[Term] {
  val sort = sorts.Int
  override lazy val toString = s"|$p|"
}

object MapCardinality extends (Term => MapCardinality) {
  def apply(t: Term) : MapCardinality = {
    utils.assertSort(t, "term", "Map", _.isInstanceOf[sorts.Map])
    new MapCardinality(t)
  }

  def unapply(mc: MapCardinality) = Some(mc.p)
}

class MapUpdate(val base: Term, val key: Term, val value: Term) extends MapTerm with StructuralEquality {
  override val sort: sorts.Map = base.sort.asInstanceOf[sorts.Map]
  override val keySort: Sort = sort.keySort
  override val valueSort: Sort = sort.valueSort
  override val equalityDefiningMembers: Seq[Any] = Seq(base, key, value)
}

object MapUpdate extends ((Term, Term, Term) => MapTerm) {
  def apply(t0: Term, t1: Term, t2: Term) : MapUpdate = {
    utils.assertSort(t0, "first operand", "Map", _.isInstanceOf[sorts.Map])
    utils.assertSort(t1, "second operand", t0.sort.asInstanceOf[sorts.Map].keySort)
    utils.assertSort(t2, "third operand", t0.sort.asInstanceOf[sorts.Map].valueSort)
    new MapUpdate(t0, t1, t2)
  }

  def unapply(mu: MapUpdate) = Some((mu.base, mu.key, mu.value))
}

class MapDomain(val p: Term) extends SetTerm with StructuralEqualityUnaryOp[Term] {
  override val elementsSort: Sort = p.sort.asInstanceOf[sorts.Map].keySort
  override val sort: sorts.Set = sorts.Set(elementsSort)
  override lazy val toString = s"domain($p)"
}

object MapDomain extends (Term => SetTerm) {
  def apply(t0: Term) : SetTerm = {
    utils.assertSort(t0, "term", "Map", _.isInstanceOf[sorts.Map])
    new MapDomain(t0)
  }

  def unapply(md : MapDomain) = Some(md.p)
}

class MapRange(val p: Term) extends SetTerm with StructuralEqualityUnaryOp[Term] {
  override val elementsSort: Sort = p.sort.asInstanceOf[sorts.Map].valueSort
  override val sort: sorts.Set = sorts.Set(elementsSort)
  override lazy val toString = s"range($p)"
}

object MapRange extends (Term => SetTerm) {
  def apply(t0: Term) : SetTerm = {
    utils.assertSort(t0, "term", "Map", _.isInstanceOf[sorts.Map])
    new MapRange(t0)
  }

  def unapply(mr : MapRange) = Some(mr.p)
}

/* Snapshots */

sealed trait SnapshotTerm extends Term { val sort = sorts.Snap }

class Combine(val p0: Term, val p1: Term) extends SnapshotTerm
    with StructuralEqualityBinaryOp[Term] {

  utils.assertSort(p0, "first operand", sorts.Snap)
  utils.assertSort(p1, "second operand", sorts.Snap)

  override lazy val toString = s"($p0, $p1)"
}

object Combine extends ((Term, Term) => Term) {
  def apply(t0: Term, t1: Term) = new Combine(t0.convert(sorts.Snap), t1.convert(sorts.Snap))

  def unapply(c: Combine) = Some((c.p0, c.p1))
}

class First(val p: Term) extends SnapshotTerm
    with StructuralEqualityUnaryOp[Term]
    /*with PossibleTrigger*/ {

  utils.assertSort(p, "term", sorts.Snap)
}

object First extends (Term => Term) {
  def apply(t: Term) = t match {
    case Combine(t1, _) => t1
    case _ => new First(t)
  }

  def unapply(f: First) = Some(f.p)
}

class Second(val p: Term) extends SnapshotTerm
    with StructuralEqualityUnaryOp[Term]
    /*with PossibleTrigger*/ {

  utils.assertSort(p, "term", sorts.Snap)
}

object Second extends (Term => Term) {
  def apply(t: Term) = t match {
    case Combine(_, t2) => t2
    case _ => new Second(t)
  }

  def unapply(s: Second) = Some(s.p)
}

/* Quantified permissions */

case class Lookup(field: String, fvf: Term, at: Term) extends Term {
  utils.assertSort(fvf, "field value function", "FieldValueFunction", _.isInstanceOf[sorts.FieldValueFunction])
  utils.assertSort(at, "receiver", sorts.Ref)

  val sort = fvf.sort.asInstanceOf[sorts.FieldValueFunction].codomainSort
}

case class PermLookup(field: String, pm: Term, at: Term) extends Term {
  utils.assertSort(pm, "field perm function", "FieldPermFunction", _.isInstanceOf[sorts.FieldPermFunction])
  utils.assertSort(at, "receiver", sorts.Ref)

  val sort = sorts.Perm
}

case class Domain(field: String, fvf: Term) extends SetTerm /*with PossibleTrigger*/ {
  utils.assertSort(fvf, "field value function", "FieldValueFunction", _.isInstanceOf[sorts.FieldValueFunction])

  val elementsSort = sorts.Ref
  val sort = sorts.Set(elementsSort)
}

case class FieldTrigger(field: String, fvf: Term, at: Term) extends Term {
  utils.assertSort(fvf, "field value function", "FieldValueFunction", _.isInstanceOf[sorts.FieldValueFunction])
  utils.assertSort(at, "receiver", sorts.Ref)

  val sort = sorts.Bool
}

/* Quantified predicates */

case class PredicateLookup(predname: String, psf: Term, args: Seq[Term]) extends Term {
  utils.assertSort(psf, "predicate snap function", "PredicateSnapFunction", _.isInstanceOf[sorts.PredicateSnapFunction])

  val sort = psf.sort.asInstanceOf[sorts.PredicateSnapFunction].codomainSort
}

case class PredicatePermLookup(predname: String, pm: Term, args: Seq[Term]) extends Term {
  utils.assertSort(pm, "predicate perm function", "PredicatePermFunction", _.isInstanceOf[sorts.PredicatePermFunction])

  val sort = sorts.Perm
}

case class PredicateDomain(predname: String, psf: Term) extends SetTerm /*with PossibleTrigger*/ {
  utils.assertSort(psf, "predicate snap function", "PredicateSnapFunction", _.isInstanceOf[sorts.PredicateSnapFunction])
  val elementsSort = sorts.Snap
  val sort = sorts.Set(elementsSort)
}

case class PredicateTrigger(predname: String, psf: Term, args: Seq[Term]) extends Term {
  utils.assertSort(psf, "predicate snap function", "PredicateSnapFunction", _.isInstanceOf[sorts.PredicateSnapFunction])

  val sort = sorts.Bool
}

/* Magic wands */

case class MagicWandSnapshot(abstractLhs: Term, rhsSnapshot: Term) extends Combine(abstractLhs, rhsSnapshot) {
  utils.assertSort(abstractLhs, "abstract lhs", sorts.Snap)
  utils.assertSort(rhsSnapshot, "rhs", sorts.Snap)

  override lazy val toString = s"wandSnap(lhs = $abstractLhs, rhs = $rhsSnapshot)"

  def merge(other: MagicWandSnapshot, branchConditions: Stack[Term]): MagicWandSnapshot = {
    assert(this.abstractLhs == other.abstractLhs)
    val condition = And(branchConditions)
    MagicWandSnapshot(this.abstractLhs, if (this.rhsSnapshot == other.rhsSnapshot)
      this.rhsSnapshot
    else
      Ite(condition, other.rhsSnapshot, this.rhsSnapshot))
  }
}

object MagicWandSnapshot {
  def apply(snapshot: Term): MagicWandSnapshot = {
    assert(snapshot.sort == sorts.Snap)
    snapshot match {
      case snap: MagicWandSnapshot => snap
      case _ =>
        MagicWandSnapshot(First(snapshot), Second(snapshot))
    }
  }
}

case class MagicWandChunkTerm(chunk: MagicWandChunk) extends Term {
  override val sort = sorts.Unit /* TODO: Does this make sense? */
  override lazy val toString = s"wand@${chunk.id.ghostFreeWand.pos}}"
}

/* Factory methods for all resources */

object toSnapTree extends (Seq[Term] => Term) {
  @inline
  def apply(args: Seq[Term]): Term = {
    if (args.isEmpty) Unit
    else args.map(_.convert(sorts.Snap)).reduceLeft(Combine)
  }
}

object fromSnapTree extends ((Term, Int) => Seq[Term]) {
  def apply(snap: Term, targets: Seq[Term]): Seq[Term] = {
    fromSnapTree(snap, targets.length)
      .zip(targets)
      .map { case (s, t) => s.convert(t.sort) }
  }

  def apply(snap: Term, size: Int): Seq[Term] = {
    if (size <= 1) Seq(snap)
    else fromSnapTree(First(snap), size - 1) :+ Second(snap)
  }
}

object ResourceTriggerFunction {
  def apply(resource: ast.Resource, sm: Term, args: Seq[Term], program: ast.Program): Term = {
    resource match {
      case f: ast.Field =>
        assert(args.size == 1)
        apply(f, sm, args.head)
      case p: ast.Predicate => apply(p, sm, args)
      case w: ast.MagicWand => apply(w, sm, args, program)
    }
  }

  def apply(field: ast.Field, sm: Term, rcvr: Term): FieldTrigger =
    FieldTrigger(field.name, sm, rcvr)

  def apply(predicate: ast.Predicate, sm: Term, args: Seq[Term]): PredicateTrigger =
    PredicateTrigger(predicate.name, sm, args)

  def apply(wand: ast.MagicWand, sm: Term, args: Seq[Term], program: ast.Program): PredicateTrigger = {
    val wandId = MagicWandIdentifier(wand, program).toString

    PredicateTrigger(wandId, sm, args)
  }
}

object ResourceLookup {
  def apply(resource: ast.Resource, sm: Term, args: Seq[Term], program: ast.Program): Term = {
    resource match {
      case f: ast.Field =>
        assert(args.size == 1)
        apply(f, sm, args.head)
      case p: ast.Predicate => apply(p, sm, args)
      case w: ast.MagicWand => apply(w, sm, args, program)
    }
  }

  def apply(field: ast.Field, sm: Term, rcvr: Term): Lookup =
    Lookup(field.name, sm, rcvr)

  def apply(predicate: ast.Predicate, sm: Term, args: Seq[Term]): PredicateLookup =
    PredicateLookup(predicate.name, sm, args)

  def apply(wand: ast.MagicWand, sm: Term, args: Seq[Term], program: ast.Program): PredicateLookup = {
    val wandId = MagicWandIdentifier(wand, program).toString

    PredicateLookup(wandId, sm, args)
  }
}

object ResourcePermissionLookup {
  def apply(resource: ast.Resource, sm: Term, args: Seq[Term], program: ast.Program): Term = {
    resource match {
      case f: ast.Field =>
        assert(args.size == 1)
        apply(f, sm, args.head)
      case p: ast.Predicate => apply(p, sm, args)
      case w: ast.MagicWand => apply(w, sm, args, program)
    }
  }

  def apply(field: ast.Field, sm: Term, rcvr: Term): PermLookup =
    PermLookup(field.name, sm, rcvr)

  def apply(predicate: ast.Predicate, sm: Term, args: Seq[Term]): PredicatePermLookup =
    PredicatePermLookup(predicate.name, sm, args)

  def apply(wand: ast.MagicWand, sm: Term, args: Seq[Term], program: ast.Program): PredicatePermLookup = {
    val wandId = MagicWandIdentifier(wand, program).toString

    PredicatePermLookup(wandId, sm, args)
  }
}

/* TODO: remove
case class PsfAfterRelation(predname: String, psf2: Term, psf1: Term) extends BooleanTerm {
  utils.assertSameSorts[sorts.PredicateSnapFunction](psf2, psf1)
}

object PsfTop extends (String => Identifier) {
  def apply(predicateName: String): Identifier = Identifier(s"$$psfTOP_$predicateName")
}*/

/* Sort wrappers */

/* Note: Sort wrappers should probably not be used as (outermost) triggers
 * because they are optimised away if wrappee `t` already has sort `to`.
 */

/* Note: Sort wrappers should probably not be used as (outermost) triggers
 * because they are optimised away if wrappee `t` already has sort `to`.
 */
class SortWrapper(val t: Term, val to: Sort)
    extends Term
       with StructuralEquality {

  assert((t.sort == sorts.Snap || to == sorts.Snap) && t.sort != to,
         s"Unexpected sort wrapping of $t from ${t.sort} to $to")

  val equalityDefiningMembers = t :: to :: Nil
//  override lazy val toString = s"SortWrapper($t, $to)"
  override lazy val toString = t.toString
  override val sort = to
}

object SortWrapper {
  def apply(t: Term, to: Sort) = t match {
    case _ if t.sort == to => t
    case sw: SortWrapper if sw.t.sort == to => sw.t
    case _ => new SortWrapper(t, to)
  }

  def unapply(sw: SortWrapper) = Some((sw.t, sw.to))
}

/* Other terms */

class Distinct(val ts: Set[DomainFun]) extends BooleanTerm with StructuralEquality {
  assert(ts.size >= 2, "Distinct requires at least two terms")

  val equalityDefiningMembers = ts :: Nil
  override lazy val toString = s"Distinct($ts)"
}

object Distinct extends (Set[DomainFun] => Term) {
  def apply(ts: Set[DomainFun]): Term =
    if (ts.size >= 2) new Distinct(ts)
    else True()

  def unapply(d: Distinct) = Some(d.ts)
}

class Let(val bindings: Map[Var, Term], val body: Term) extends Term with StructuralEquality {
  assert(bindings.nonEmpty, "Let needs to bind at least one variable")

  val sort = body.sort
  val equalityDefiningMembers = Seq(body) ++ bindings.flatMap(_.productIterator)

  override lazy val toString = s"let ${bindings.map(p => s"${p._1} = ${p._2}")} in $body"
}

object Let extends ((Map[Var, Term], Term) => Term) {
  def apply(v: Var, t: Term, body: Term): Term = apply(Map(v -> t), body)
  def apply(vs: Seq[Var], ts: Seq[Term], body: Term): Term = apply(toMap(vs zip ts), body)

  def apply(bindings: Map[Var, Term], body: Term) = {
    if (bindings.isEmpty) body
    else new Let(bindings, body)
  }

  def unapply(l: Let) = Some((l.bindings, l.body))
}

/* Predefined terms */

object predef {
  val `?s` = Var(Identifier("s@$"), sorts.Snap) // with SnapshotTerm
  val `?r` = Var(Identifier("r"), sorts.Ref)

  val Zero = IntLiteral(0)
  val One = IntLiteral(1)
}

/* Convenience functions */

object perms {
  def IsNonNegative(p: Term): Term =
    Or(p === NoPerm(), IsPositive(p))
      /* All basic static simplifications should be covered by Equals,
       * IsPositive and or
       */

  def IsPositive(p: Term): Term = p match {
    case p: PermLiteral => if (p.literal > Rational.zero) True() else False()
    case _ => PermLess(NoPerm(), p)
  }

  def IsNonPositive(p: Term): Term = p match {
    case p: PermLiteral => if (p.literal <= Rational.zero) True() else False()
    case _ => Or(p === NoPerm(), PermLess(p, NoPerm()))
  }

  def BigPermSum(it: Iterable[Term], f: Term => Term = t => t): Term =
    viper.silicon.utils.mapReduceLeft(it, f, PermPlus, NoPerm())
}

/* Utility functions */

object utils {
  def consumeExactRead(fp: Term, constrainableARPs: InsertionOrderedSet[Var]): Boolean = fp match {
    case v: Var => !constrainableARPs.contains(v)
    case PermPlus(t0, t1) => consumeExactRead(t0, constrainableARPs) || consumeExactRead(t1, constrainableARPs)
    case PermMinus(t0, t1) => consumeExactRead(t0, constrainableARPs) || consumeExactRead(t1, constrainableARPs)
    case PermTimes(t0, t1) => consumeExactRead(t0, constrainableARPs) && consumeExactRead(t1, constrainableARPs)
    case IntPermTimes(_, t1) => consumeExactRead(t1, constrainableARPs)
    case PermIntDiv(t0, _) => consumeExactRead(t0, constrainableARPs)
    case PermPermDiv(t0, t1) => consumeExactRead(t0, constrainableARPs) && consumeExactRead(t1, constrainableARPs)
    case PermMin(t0 ,t1) => consumeExactRead(t0, constrainableARPs) || consumeExactRead(t1, constrainableARPs)
    case Ite(_, t0, t1) => consumeExactRead(t0, constrainableARPs) || consumeExactRead(t1, constrainableARPs)
    case _ => true
  }

  @scala.annotation.elidable(level = scala.annotation.elidable.ASSERTION)
  def assertSort(t: Term, desc: => String, s: Sort): Unit = {
    assert(t.sort == s, s"Expected $desc $t to be of sort $s, but found ${t.sort}.")
  }

  @scala.annotation.elidable(level = scala.annotation.elidable.ASSERTION)
  def assertSort(t: Term, desc: => String, xs: Seq[Sort]): Unit = {
    assert(xs.contains(t.sort), s"Expected $desc $t to be one of sorts $xs, but found ${t.sort}.")
  }

  @scala.annotation.elidable(level = scala.annotation.elidable.ASSERTION)
  def assertSort(t: Term, desc: => String, sortDesc: String, f: Sort => Boolean): Unit = {
    assert(f(t.sort), s"Expected $desc $t to be of sort $sortDesc, but found ${t.sort}.")
  }

  @scala.annotation.elidable(level = scala.annotation.elidable.ASSERTION)
  def assertSameSorts[S <: Sort with Product : ClassTag](t0: Term, t1: Term): Unit = {
    val clazz = implicitly[ClassTag[S]].runtimeClass

    assert(
      (t0.sort, t1.sort) match {
        case (s0: S, s1: S) if s0.productIterator.sameElements(s1.productIterator) => true
        case _ => false
      },
      s"Expected both operands to be of sort ${clazz.getSimpleName}(S1,S2,...), " +
        s"but found $t0 (${t0.sort}) and $t1 (${t1.sort})")
  }

  @scala.annotation.elidable(level = scala.annotation.elidable.ASSERTION)
  def assertExpectedSorts(applicable: Applicable, args: Seq[Term]): Unit = {
    assert(applicable.argSorts.length == args.length,
           s"Expected ${applicable.argSorts.length} arguments for ${applicable.id}, but got ${args.length}")

    for (i <- args.indices;
         s = applicable.argSorts(i);
         t = args(i)) {

      assert(s == t.sort,
             s"Expected $i-th argument of ${applicable.id} to be of sort $s, but got $t of sort ${t.sort}")
    }
  }

    /* Taken from http://stackoverflow.com/a/8569263.
   * Computes the cartesian product of `xs`.
   */
  def cartesianProduct[A](xs: Iterable[Iterable[A]]): Seq[Seq[A]] =
    xs.foldLeft(Seq(Seq.empty[A])){(x, y) => for (a <- x; b <- y) yield a :+ b}
}

object implicits {
  import scala.language.implicitConversions

  implicit def intToTerm(i: Int): IntLiteral = IntLiteral(i)
  implicit def boolToTerm(b: Boolean): BooleanLiteral = if (b) True() else False()
}<|MERGE_RESOLUTION|>--- conflicted
+++ resolved
@@ -7,13 +7,13 @@
 package viper.silicon.state.terms
 
 import java.util.concurrent.atomic.AtomicInteger
-
 import scala.annotation.tailrec
 import scala.reflect.ClassTag
 import viper.silver.ast
 import viper.silicon.common.collections.immutable.InsertionOrderedSet
 import viper.silicon.{Map, Stack, state, toMap}
 import viper.silicon.state.{Identifier, MagicWandChunk, MagicWandIdentifier, SortBasedIdentifier}
+import viper.silicon.verifier.Verifier
 
 sealed trait Node {
   def toString: String
@@ -618,11 +618,7 @@
     /* TODO: If we optimise away a quantifier, we cannot, for example, access
      *       autoTrigger on the returned object.
      */
-<<<<<<< HEAD
-    new Quantification(q, vars, tBody, rewrittenTriggers, name, isGlobal)
-=======
-    new Quantification(q, vars, tBody, triggers, name, isGlobal, weight)
->>>>>>> 3c0a9d91
+    new Quantification(q, vars, tBody, rewrittenTriggers, name, isGlobal, weight)
 //    tBody match {
 //    case True() | False() => tBody
 //    case _ => new Quantification(q, vars, tBody, triggers)
