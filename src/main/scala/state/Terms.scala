--- conflicted
+++ resolved
@@ -1638,35 +1638,6 @@
   def withArgs(args: Seq[Term]) = Second(args(0))
 }
 
-<<<<<<< HEAD
-/* Quantified permissions */
-
-case class Lookup(field: String, fvf: Term, at: Term) extends Term with PossibleTrigger  {
-  utils.assertSort(fvf, "field value function", "FieldValueFunction", _.isInstanceOf[sorts.FieldValueFunction])
-  utils.assertSort(at, "receiver", sorts.Ref)
-
-  val sort = fvf.sort.asInstanceOf[sorts.FieldValueFunction].codomainSort
-
-  lazy val getArgs = fvf :: at :: Nil
-  def withArgs(args: Seq[Term]) = Lookup(field, args(0), args(1))
-}
-
-case class Domain(field: String, fvf: Term) extends SetTerm with PossibleTrigger {
-  utils.assertSort(fvf, "field value function", "FieldValueFunction", _.isInstanceOf[sorts.FieldValueFunction])
-
-  val elementsSort = sorts.Ref
-  val sort = sorts.Set(elementsSort)
-
-  lazy val getArgs = fvf :: Nil
-  def withArgs(args: Seq[Term]) = Domain(field, args(0))
-}
-
-case class FvfAfterRelation(field: String, fvf2: Term, fvf1: Term) extends BooleanTerm with PossibleTrigger {
-  utils.assertSameSorts[sorts.FieldValueFunction](fvf2, fvf1)
-
-  lazy val getArgs = fvf2 :: fvf1 :: Nil
-  def withArgs(args: Seq[Term]) = FvfAfterRelation(field, args(0), args(1))
-=======
 object Second extends (Term => Term) {
   def apply(t: Term) = t match {
     case Combine(_, t2) => t2
@@ -1674,7 +1645,35 @@
   }
 
   def unapply(s: Second) = Some(s.p)
->>>>>>> 37323d60
+}
+
+/* Quantified permissions */
+
+case class Lookup(field: String, fvf: Term, at: Term) extends Term with PossibleTrigger  {
+  utils.assertSort(fvf, "field value function", "FieldValueFunction", _.isInstanceOf[sorts.FieldValueFunction])
+  utils.assertSort(at, "receiver", sorts.Ref)
+
+  val sort = fvf.sort.asInstanceOf[sorts.FieldValueFunction].codomainSort
+
+  lazy val getArgs = fvf :: at :: Nil
+  def withArgs(args: Seq[Term]) = Lookup(field, args(0), args(1))
+}
+
+case class Domain(field: String, fvf: Term) extends SetTerm with PossibleTrigger {
+  utils.assertSort(fvf, "field value function", "FieldValueFunction", _.isInstanceOf[sorts.FieldValueFunction])
+
+  val elementsSort = sorts.Ref
+  val sort = sorts.Set(elementsSort)
+
+  lazy val getArgs = fvf :: Nil
+  def withArgs(args: Seq[Term]) = Domain(field, args(0))
+}
+
+case class FvfAfterRelation(field: String, fvf2: Term, fvf1: Term) extends BooleanTerm with PossibleTrigger {
+  utils.assertSameSorts[sorts.FieldValueFunction](fvf2, fvf1)
+
+  lazy val getArgs = fvf2 :: fvf1 :: Nil
+  def withArgs(args: Seq[Term]) = FvfAfterRelation(field, args(0), args(1))
 }
 
 /* Sort wrappers */
