--- conflicted
+++ resolved
@@ -20,10 +20,7 @@
     /* TODO: We should also consider sets/sequences of references. E.g., if x := new(),
      *       then we should also establish that !(x in xs).
      */
-<<<<<<< HEAD
 
-=======
->>>>>>> a13f1720
     val ts = (
       /* Refs pointed to by local variables */
          σ.γ.values.map(_._2).filter(_.sort == terms.sorts.Ref)
@@ -63,11 +60,8 @@
     case sw: SortWrapper => List(sw.t)
     case d: Distinct => d.ts.toList
     case q: Quantification => q.vars ++ List(q.body) ++ q.triggers.flatMap(_.p)
-<<<<<<< HEAD
     case Domain(_, fvf) => fvf :: Nil
     case Lookup(_, fvf, at) => fvf :: at :: Nil
-=======
->>>>>>> a13f1720
   }
 
   /** @see [[viper.silver.ast.utility.Transformer.transform()]] */
