--- conflicted
+++ resolved
@@ -9,20 +9,13 @@
 package state
 
 import silver.ast
-<<<<<<< HEAD
 import interfaces.state.{Context, Mergeable, Heap}
-=======
-import interfaces.state.{Heap, Context, Mergeable}
->>>>>>> 143063cc
 import terms.{Var, Term}
 import supporters.SnapshotRecorder
 
 case class DefaultContext[H <: Heap[H]]
                          (program: ast.Program,
-<<<<<<< HEAD
                           qpFields: Set[ast.Field],
-=======
->>>>>>> 143063cc
                           recordVisited: Boolean = false,
                           visited: List[ast.Predicate] = Nil, /* TODO: Use a multiset instead of a list */
                           branchConditions: Stack[Term] = Stack(),
@@ -32,10 +25,8 @@
                           snapshotRecorder: Option[SnapshotRecorder] = None,
                           recordPossibleTriggers: Boolean = false,
                           possibleTriggers: Map[ast.Exp, Term] = Map(),
-<<<<<<< HEAD
                           oldHeaps: Map[String, H] = Map.empty[String, H], /* TODO: Integrate regular old */
-                          partiallyConsumedHeap: Option[H] = None)
-=======
+                          partiallyConsumedHeap: Option[H] = None,
 
                           reserveHeaps: Stack[H] = Nil,
                           exhaleExt: Boolean = false,
@@ -50,7 +41,6 @@
                           producedChunks: Seq[(Stack[Term], DirectChunk)] = Nil,
                           consumedChunks: Stack[Seq[(Stack[Term], DirectChunk)]] = Nil,
                           letBoundVars: Seq[(ast.AbstractLocalVar, Term)] = Nil)
->>>>>>> 143063cc
     extends Context[DefaultContext[H]] {
 
   def incCycleCounter(m: ast.Predicate) =
@@ -85,29 +75,20 @@
    */
 
   def merge(other: DefaultContext[H]): DefaultContext[H] = this match {
-<<<<<<< HEAD
     case DefaultContext(program1, qpFields1, recordVisited1, visited1, branchConditions1, constrainableARPs1,
                         quantifiedVariables1, retrying1, snapshotRecorder1, recordPossibleTriggers1,
-                        possibleTriggers1, oldHeaps1, partiallyConsumedHeap1) =>
-
-      other match {
-        case DefaultContext(`program1`, `qpFields1`, recordVisited2, `visited1`, `branchConditions1`,
-                            `constrainableARPs1`, `quantifiedVariables1`, retrying2, snapshotRecorder2,
-                            `recordPossibleTriggers1`, possibleTriggers2, `oldHeaps1`, `partiallyConsumedHeap1`) =>
-=======
-    case DefaultContext(program1, recordVisited1, visited1, branchConditions1, constrainableARPs1, quantifiedVariables1,
-                        retrying1, snapshotRecorder1, recordPossibleTriggers1, possibleTriggers1,
+                        possibleTriggers1, oldHeaps1, partiallyConsumedHeap1,
                         reserveHeaps1, exhaleExt1, lhsHeap1, evalHeap1,
                         applyHeuristics1, heuristicsDepth1, triggerAction1,
                         recordEffects1, producedChunks1, consumedChunks1, letBoundVars1) =>
 
       other match {
-        case DefaultContext(`program1`, recordVisited2, `visited1`, `branchConditions1`, `constrainableARPs1`, `quantifiedVariables1`,
-                            retrying2, snapshotRecorder2, `recordPossibleTriggers1`, possibleTriggers2,
+        case DefaultContext(`program1`, `qpFields1`, recordVisited2, `visited1`, `branchConditions1`,
+                            `constrainableARPs1`, `quantifiedVariables1`, retrying2, snapshotRecorder2,
+                            `recordPossibleTriggers1`, possibleTriggers2, `oldHeaps1`, `partiallyConsumedHeap1`,
                             `reserveHeaps1`, `exhaleExt1`, `lhsHeap1`, `evalHeap1`,
                             `applyHeuristics1`, `heuristicsDepth1`, `triggerAction1`,
                             `recordEffects1`, `producedChunks1`, `consumedChunks1`, `letBoundVars1`) =>
->>>>>>> 143063cc
 
 //          val possibleTriggers3 = DefaultContext.conflictFreeUnionOrAbort(possibleTriggers1, possibleTriggers2)
           val possibleTriggers3 = possibleTriggers1 ++ possibleTriggers2
