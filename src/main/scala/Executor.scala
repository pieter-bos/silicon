--- conflicted
+++ resolved
@@ -18,16 +18,10 @@
 import interfaces.state.{Store, Heap, PathConditions, State, StateFactory, StateFormatter, HeapCompressor}
 import interfaces.state.factoryUtils.Ø
 import state.terms._
-<<<<<<< HEAD
-import state.{PredicateChunkIdentifier, FieldChunkIdentifier, DirectFieldChunk, DirectPredicateChunk, SymbolConvert,
-    DirectChunk, NestedFieldChunk, NestedPredicateChunk, DefaultContext}
-import heap.QuantifiedChunkHelper
-import state.terms.perms.IsPositive
-=======
 import state.{FieldChunkIdentifier, DirectFieldChunk, SymbolConvert, DirectChunk, DefaultContext}
 import state.terms.perms.IsNonNegative
 import supporters.{Brancher, PredicateSupporter}
->>>>>>> 9330e501
+import heap.QuantifiedChunkHelper
 
 trait DefaultExecutor[ST <: Store[ST],
                       H <: Heap[H],
@@ -51,17 +45,9 @@
   protected val symbolConverter: SymbolConvert
   import symbolConverter.toSort
 
-<<<<<<< HEAD
-  protected val stateUtils: StateUtils[ST, H, PC, S, C]
-  import stateUtils.freshARP
-
-  protected val heapCompressor: HeapCompressor[ST, H, S]
+  protected val heapCompressor: HeapCompressor[ST, H, S, C]
   protected val quantifiedChunkHelper: QuantifiedChunkHelper[ST, H, PC, S]
-	protected val stateFormatter: StateFormatter[ST, H, S, String]
-=======
-  protected val heapCompressor: HeapCompressor[ST, H, S, C]
   protected val stateFormatter: StateFormatter[ST, H, S, String]
->>>>>>> 9330e501
   protected val config: Config
 
   private def follow(σ: S, edge: ast.Edge, c: C)
@@ -208,7 +194,6 @@
         eval(σ, rhs, AssignmentFailed(ass), c)((tRhs, c1) =>
           Q(σ \+ (v, tRhs), c1))
 
-<<<<<<< HEAD
       /* Assignment for a field that contains quantified chunks */
       case ass @ ast.FieldWrite(fa @ ast.FieldAccess(eRcvr, field), rhs)
               if quantifiedChunkHelper.isQuantifiedFor(σ.h, field.name) =>
@@ -231,10 +216,7 @@
                   case None =>
                     Failure[ST, H, S](pve dueTo InsufficientPermission(fa))}}))
 
-      case ass @ ast.FieldWrite(fa @ ast.FieldAccess(eRcvr, field), rhs) =>
-=======
       case ass @ ast.FieldAssign(fa @ ast.FieldAccess(eRcvr, field), rhs) =>
->>>>>>> 9330e501
         val pve = AssignmentFailed(ass)
         eval(σ, eRcvr, pve, c)((tRcvr, c1) =>
           decider.assert(σ, tRcvr !== Null()){
