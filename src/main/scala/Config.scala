--- conflicted
+++ resolved
@@ -485,11 +485,6 @@
     }
   }
 
-<<<<<<< HEAD
-  val z3Args: ScallopOption[String] = opt[String]("z3Args",
-    descr = (  "Command-line arguments which should be forwarded to Z3. "
-             + "The expected format is \"<opt> <opt> ... <opt>\", excluding the quotation marks."),
-=======
   def proverLogFile(suffix: String = ""): Path = {
     if (rawZ3LogFile.isSupplied) getProverLogfile(suffix, rawZ3LogFile())
     else getProverLogfile(suffix, rawProverLogFile())
@@ -497,8 +492,7 @@
 
   private val rawProverArgs: ScallopOption[String] = opt[String]("proverArgs",
     descr = (  "Command-line arguments which should be forwarded to the prover. "
-             + "The expected format is \"<opt> <opt> ... <opt>\", including the quotation marks."),
->>>>>>> a1badb18
+             + "The expected format is \"<opt> <opt> ... <opt>\", excluding the quotation marks."),
     default = None,
     noshort = true
   )
@@ -509,7 +503,7 @@
     descr = (  "Warning: This option is deprecated due to standardization in option naming."
              + " Please use 'proverArgs' instead... "
              + "Command-line arguments which should be forwarded to Z3. "
-             + "The expected format is \"<opt> <opt> ... <opt>\", including the quotation marks."),
+             + "The expected format is \"<opt> <opt> ... <opt>\", excluding the quotation marks."),
     default = None,
     noshort = true
   )(forwardArgumentsConverter)
