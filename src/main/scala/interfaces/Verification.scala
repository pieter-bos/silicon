--- conflicted
+++ resolved
@@ -21,11 +21,8 @@
 
 /* TODO: Make VerificationResult immutable */
 sealed abstract class VerificationResult {
-<<<<<<< HEAD
   var previous: Seq[VerificationResult] = Seq() //Sets had problems with equality
-=======
-  var previous: Set[VerificationResult] = Set()
->>>>>>> 74548262
+
 
   def isFatal: Boolean
   def &&(other: => VerificationResult): VerificationResult
@@ -40,17 +37,10 @@
     val r: VerificationResult = other
     this match {
       case _ : FatalResult =>
-<<<<<<< HEAD
         this.previous = (this.previous :+ r) ++  r.previous
         this
       case _ =>
         r.previous = (r.previous :+ this) ++ this.previous
-=======
-        this.previous = this.previous + r ++  r.previous
-        this
-      case _ =>
-        r.previous = r.previous + this ++ this.previous
->>>>>>> 74548262
         r
     }
   }
