--- conflicted
+++ resolved
@@ -1,237 +1,162 @@
-/*
- * This Source Code Form is subject to the terms of the Mozilla Public
- * License, v. 2.0. If a copy of the MPL was not distributed with this
- * file, You can obtain one at http://mozilla.org/MPL/2.0/.
- */
-
-package viper.silicon.supporters
-
-import viper.silver.components.StatefulComponent
-import viper.silicon.Config
-import viper.silicon.interfaces.{Unreachable, VerificationResult}
-import viper.silicon.interfaces.decider.Decider
-import viper.silicon.interfaces.state._
-import viper.silicon.reporting.Bookkeeper
-import viper.silicon.state.terms.{Not, And, Term}
-import viper.silicon.state.DefaultContext
-import viper.silicon.utils.Counter
-
-trait Brancher[ST <: Store[ST],
-               H <: Heap[H],
-               S <: State[ST, H, S],
-               C <: Context[C]] {
-
-  def branch(σ: S,
-             ts: Term,
-             c: C,
-             fTrue: C => VerificationResult,
-             fFalse: C => VerificationResult)
-            : VerificationResult
-
-  /* TODO: Remove this method, keep only the above */
-  def branch(σ: S,
-             ts: List[Term],
-             c: C,
-             fTrue: C => VerificationResult,
-             fFalse: C => VerificationResult)
-            : VerificationResult
-}
-
-/*
- * Implementations
- */
-
-trait DefaultBrancher[ST <: Store[ST],
-                      H <: Heap[H],
-                      S <: State[ST, H, S]]
-    extends Brancher[ST, H, S, DefaultContext[H]]
-       with StatefulComponent {
-
-  private[this] type C = DefaultContext[H]
-
-  private var branchCounter: Counter = _
-
-  protected val decider: Decider[ST, H, S, C]
-  protected val config: Config
-  protected val bookkeeper: Bookkeeper
-  protected val heapCompressor: HeapCompressor[ST, H, S, C]
-
-  import decider.assume
-
-  def branch(σ: S,
-             t: Term,
-             c: C,
-             fTrue: C => VerificationResult,
-             fFalse: C => VerificationResult)
-            : VerificationResult =
-
-    branch(σ, t :: Nil, c, fTrue, fFalse)
-
-  def branch(σ: S,
-             ts: List[Term],
-             c: C,
-             fTrue: C => VerificationResult,
-             fFalse: C => VerificationResult)
-            : VerificationResult = {
-
-    val guardsTrue = And(ts: _*)
-    val guardsFalse = And(ts map (t => Not(t)): _*)
-
-    val exploreTrueBranch = !decider.check(σ, guardsFalse, config.checkTimeout())
-    val exploreFalseBranch = !exploreTrueBranch || !decider.check(σ, guardsTrue, config.checkTimeout())
-
-    val additionalPaths =
-      if (exploreTrueBranch && exploreFalseBranch) 1
-      else 0
-
-    bookkeeper.branches += additionalPaths
-
-    val cnt = branchCounter.next()
-
-    /* See comment in DefaultDecider.tryOrFail */
-    var originalChunks: Option[Iterable[Chunk]] = None
-    def compressHeapIfRetrying(c: C, σ: S) {
-      if (c.retrying) {
-        originalChunks = Some(σ.h.values)
-        heapCompressor.compress(σ, σ.h, c)
-      }
-    }
-    def restoreHeapIfPreviouslyCompressed(σ: S) {
-      originalChunks match {
-        case Some(chunks) => σ.h.replace(chunks)
-        case None => /* Nothing to do here */
-      }
-    }
-
-    ((if (exploreTrueBranch) {
-      val cTrue = c//.copy(branchConditions = guardsTrue +: c.branchConditions)
-
-      val result =
-        decider.locally {
-          decider.prover.logComment(s"[then-branch $cnt] $guardsTrue")
-//          assume(guardsTrue)
-          decider.setCurrentBranchCondition(guardsTrue)
-          compressHeapIfRetrying(cTrue, σ)
-          val r = fTrue(cTrue)
-          restoreHeapIfPreviouslyCompressed(σ)
-          r
-        }
-
-      result
-    } else {
-      decider.prover.logComment(s"[dead then-branch $cnt] $guardsTrue")
-      Unreachable()
-    })
-      &&
-    (if (exploreFalseBranch) {
-      val cFalse = c//.copy(branchConditions = guardsFalse +: c.branchConditions)
-
-      val result =
-        decider.locally {
-          decider.prover.logComment(s"[else-branch $cnt] $guardsFalse")
-//          assume(guardsFalse)
-          decider.setCurrentBranchCondition(guardsFalse)
-          compressHeapIfRetrying(cFalse, σ)
-          val r = fFalse(cFalse)
-          restoreHeapIfPreviouslyCompressed(σ)
-          r
-        }
-
-      result
-    } else {
-      decider.prover.logComment(s"[dead else-branch $cnt] $guardsFalse")
-      Unreachable()
-    }))
-  }
-
-<<<<<<< HEAD
-  def branchAndJoin(σ: S,
-                    guard: Term,
-                    c: C,
-                    fTrue: (C, (Term, C) => VerificationResult) => VerificationResult,
-                    fFalse: (C, (Term, C) => VerificationResult) => VerificationResult)
-                   (Q: (Option[Term], Option[Term], C) => VerificationResult)
-                   : VerificationResult = {
-
-    val πPre: Set[Term] = decider.π
-    var πThen: Option[Set[Term]] = None
-    var tThen: Option[Term] = None
-    var cThen: Option[C] = None
-    var πElse: Option[Set[Term]] = None
-    var tElse: Option[Term] = None
-    var cElse: Option[C] = None
-
-    val r =
-      branch(σ, guard, c,
-        (c1: C) =>
-          fTrue(c1,
-                (t, c2) => {
-                  assert(πThen.isEmpty, s"Unexpected branching occurred")
-                  πThen = Some(decider.π -- (πPre + guard))
-                  tThen = Some(t)
-                  cThen = Some(c2)
-                  Success()}),
-        (c1: C) =>
-          fFalse(c1,
-                (t, c2) => {
-                  assert(πElse.isEmpty, s"Unexpected branching occurred")
-                  πElse = Some(decider.π -- (πPre + guard))
-                  tElse = Some(t)
-                  cElse = Some(c2)
-                  Success()}))
-
-    r && {
-      val (tThenAuxTopLevel, tThenAuxNested) =
-        state.utils.partitionAuxiliaryTerms(πThen.getOrElse(Set.empty))
-
-      val (tElseAuxTopLevel, tElseAuxNested) =
-        state.utils.partitionAuxiliaryTerms(πElse.getOrElse(Set.empty))
-
-      val tAuxIte = /* Ite with auxiliary terms */
-        Ite(guard,
-            And(tThenAuxNested),
-            And(tElseAuxNested))
-//            πThen.fold(True(): Term)(ts => And(ts)),
-//            πElse.fold(True(): Term)(ts => And(ts)))
-
-      assume(tThenAuxTopLevel)
-      assume(tElseAuxTopLevel)
-      assume(tAuxIte)
-
-      val cJoined = (cThen, cElse) match {
-        case (Some(_cThen), Some(_cElse)) =>
-          val cThen0 = _cThen.copy(branchConditions = c.branchConditions)
-          val cElse0 = _cElse.copy(branchConditions = c.branchConditions)
-          /* TODO: Modifying the branchConditions before merging contexts is only necessary
-           *       because DefaultContext.merge (correctly) insists on equal branchConditions,
-           *       which cannot be circumvented/special-cased when merging contexts here.
-           *       See DefaultJoiner.join for a similar comment.
-           */
-          cThen0.merge(cElse0)
-        case (None, Some(_cElse)) => _cElse
-        case (Some(_cThen), None) => _cThen
-        case (None, None) => c
-      }
-
-      Q(tThen, tElse, cJoined.copy(branchConditions = c.branchConditions))
-    }
-  }
-
-=======
->>>>>>> 10f31ab2
-  /* Lifecycle */
-
-  abstract override def start() {
-    super.start()
-    branchCounter = new Counter()
-  }
-
-  abstract override def reset() {
-    super.reset()
-    branchCounter.reset()
-  }
-
-  abstract override def stop() = {
-    super.stop()
-  }
-}
+/*
+ * This Source Code Form is subject to the terms of the Mozilla Public
+ * License, v. 2.0. If a copy of the MPL was not distributed with this
+ * file, You can obtain one at http://mozilla.org/MPL/2.0/.
+ */
+
+package viper.silicon.supporters
+
+import viper.silver.components.StatefulComponent
+import viper.silicon.Config
+import viper.silicon.interfaces.{Unreachable, VerificationResult}
+import viper.silicon.interfaces.decider.Decider
+import viper.silicon.interfaces.state._
+import viper.silicon.reporting.Bookkeeper
+import viper.silicon.state.terms.{Not, And, Term}
+import viper.silicon.state.DefaultContext
+import viper.silicon.utils.Counter
+
+trait Brancher[ST <: Store[ST],
+               H <: Heap[H],
+               S <: State[ST, H, S],
+               C <: Context[C]] {
+
+  def branch(σ: S,
+             ts: Term,
+             c: C,
+             fTrue: C => VerificationResult,
+             fFalse: C => VerificationResult)
+            : VerificationResult
+
+  /* TODO: Remove this method, keep only the above */
+  def branch(σ: S,
+             ts: List[Term],
+             c: C,
+             fTrue: C => VerificationResult,
+             fFalse: C => VerificationResult)
+            : VerificationResult
+}
+
+/*
+ * Implementations
+ */
+
+trait DefaultBrancher[ST <: Store[ST],
+                      H <: Heap[H],
+                      S <: State[ST, H, S]]
+    extends Brancher[ST, H, S, DefaultContext[H]]
+       with StatefulComponent {
+
+  private[this] type C = DefaultContext[H]
+
+  private var branchCounter: Counter = _
+
+  protected val decider: Decider[ST, H, S, C]
+  protected val config: Config
+  protected val bookkeeper: Bookkeeper
+  protected val heapCompressor: HeapCompressor[ST, H, S, C]
+
+  import decider.assume
+
+  def branch(σ: S,
+             t: Term,
+             c: C,
+             fTrue: C => VerificationResult,
+             fFalse: C => VerificationResult)
+            : VerificationResult =
+
+    branch(σ, t :: Nil, c, fTrue, fFalse)
+
+  def branch(σ: S,
+             ts: List[Term],
+             c: C,
+             fTrue: C => VerificationResult,
+             fFalse: C => VerificationResult)
+            : VerificationResult = {
+
+    val guardsTrue = And(ts: _*)
+    val guardsFalse = And(ts map (t => Not(t)): _*)
+
+    val exploreTrueBranch = !decider.check(σ, guardsFalse, config.checkTimeout())
+    val exploreFalseBranch = !exploreTrueBranch || !decider.check(σ, guardsTrue, config.checkTimeout())
+
+    val additionalPaths =
+      if (exploreTrueBranch && exploreFalseBranch) 1
+      else 0
+
+    bookkeeper.branches += additionalPaths
+
+    val cnt = branchCounter.next()
+
+    /* See comment in DefaultDecider.tryOrFail */
+    var originalChunks: Option[Iterable[Chunk]] = None
+    def compressHeapIfRetrying(c: C, σ: S) {
+      if (c.retrying) {
+        originalChunks = Some(σ.h.values)
+        heapCompressor.compress(σ, σ.h, c)
+      }
+    }
+    def restoreHeapIfPreviouslyCompressed(σ: S) {
+      originalChunks match {
+        case Some(chunks) => σ.h.replace(chunks)
+        case None => /* Nothing to do here */
+      }
+    }
+
+    ((if (exploreTrueBranch) {
+      val cTrue = c//.copy(branchConditions = guardsTrue +: c.branchConditions)
+
+      val result =
+        decider.locally {
+          decider.prover.logComment(s"[then-branch $cnt] $guardsTrue")
+//          assume(guardsTrue)
+          decider.setCurrentBranchCondition(guardsTrue)
+          compressHeapIfRetrying(cTrue, σ)
+          val r = fTrue(cTrue)
+          restoreHeapIfPreviouslyCompressed(σ)
+          r
+        }
+
+      result
+    } else {
+      decider.prover.logComment(s"[dead then-branch $cnt] $guardsTrue")
+      Unreachable()
+    })
+      &&
+    (if (exploreFalseBranch) {
+      val cFalse = c//.copy(branchConditions = guardsFalse +: c.branchConditions)
+
+      val result =
+        decider.locally {
+          decider.prover.logComment(s"[else-branch $cnt] $guardsFalse")
+//          assume(guardsFalse)
+          decider.setCurrentBranchCondition(guardsFalse)
+          compressHeapIfRetrying(cFalse, σ)
+          val r = fFalse(cFalse)
+          restoreHeapIfPreviouslyCompressed(σ)
+          r
+        }
+
+      result
+    } else {
+      decider.prover.logComment(s"[dead else-branch $cnt] $guardsFalse")
+      Unreachable()
+    }))
+  }
+
+  /* Lifecycle */
+
+  abstract override def start() {
+    super.start()
+    branchCounter = new Counter()
+  }
+
+  abstract override def reset() {
+    super.reset()
+    branchCounter.reset()
+  }
+
+  abstract override def stop() = {
+    super.stop()
+  }
+}